{
  "lockfileVersion": 1,
  "workspaces": {
    "": {
      "name": "mcp-monorepo",
      "devDependencies": {
        "@biomejs/biome": "^2.2.4",
        "@changesets/cli": "^2.29.7",
        "arktype": "^2.1.22",
        "pkg-pr-new": "^0.0.59",
        "typescript": "^5.9.2",
      },
    },
    "examples/auth-clerk": {
      "name": "@mcp-lite-examples/auth-clerk",
      "dependencies": {
        "@clerk/backend": "^2.13.0",
        "@clerk/mcp-tools": "^0.3.1",
        "@valibot/to-json-schema": "^1.3.0",
        "hono": "^4.9.6",
        "mcp-lite": "workspace:*",
        "valibot": "^1.1.0",
      },
      "devDependencies": {
        "wrangler": "^4.36.0",
      },
    },
    "examples/cloudflare-worker-kv-r2": {
      "name": "@mcp-lite-examples/cloudflare-worker-kv-r2",
      "dependencies": {
        "@valibot/to-json-schema": "^1.3.0",
        "hono": "^4.9.6",
        "mcp-lite": "workspace:*",
        "valibot": "^1.1.0",
      },
      "devDependencies": {
        "wrangler": "^4.36.0",
      },
    },
    "examples/validation-arktype": {
      "name": "@mcp-lite-examples/validation-arktype",
      "version": "1.0.3",
      "dependencies": {
        "arktype": "^2.1.22",
        "hono": "^4.9.5",
        "mcp-lite": "workspace:*",
      },
      "devDependencies": {
        "@internal/test-utils": "workspace:*",
        "typescript": "^5.9.2",
      },
    },
    "examples/validation-effectschema": {
      "name": "@mcp-lite-examples/validation-effectschema",
      "version": "1.0.0",
      "dependencies": {
        "effect": "^3.9.2",
        "hono": "^4.9.5",
        "mcp-lite": "workspace:*",
      },
      "devDependencies": {
        "@internal/test-utils": "workspace:*",
        "typescript": "^5.9.2",
      },
    },
    "examples/validation-valibot": {
      "name": "@mcp-lite-examples/validation-valibot",
      "version": "1.0.3",
      "dependencies": {
        "@valibot/to-json-schema": "^1.3.0",
        "hono": "^4.9.5",
        "mcp-lite": "workspace:*",
        "valibot": "^1.1.0",
      },
      "devDependencies": {
        "@internal/test-utils": "workspace:*",
        "typescript": "^5.9.2",
      },
    },
    "examples/validation-zod": {
      "name": "@mcp-lite-examples/validation-zod",
      "version": "1.0.3",
      "dependencies": {
        "hono": "^4.9.5",
        "mcp-lite": "workspace:*",
        "zod": "^4.1.5",
      },
      "devDependencies": {
        "@internal/test-utils": "workspace:*",
        "typescript": "^5.9.2",
      },
    },
    "packages/core": {
      "name": "mcp-lite",
<<<<<<< HEAD
      "version": "0.2.3",
=======
      "version": "0.3.0",
>>>>>>> ecac258a
      "dependencies": {
        "@standard-schema/spec": "^1.0.0",
      },
      "devDependencies": {
        "typescript": "^5.9.2",
        "zod": "^4.1.5",
      },
    },
    "packages/create-mcp-lite": {
      "name": "create-mcp-lite",
      "version": "0.0.4",
      "bin": {
        "create-mcp-lite": "dist/index.js",
      },
      "dependencies": {
        "@clack/core": "^0.3.4",
        "@clack/prompts": "^0.7.0",
        "@oslojs/oauth2": "^0.5.0",
        "giget": "^1.2.3",
        "open": "^10.1.0",
        "picocolors": "^1.0.1",
        "pino": "^9.9.4",
        "pino-pretty": "^13.1.1",
      },
      "devDependencies": {
        "@types/node": "^22.2.0",
        "typescript": "^5.9.2",
      },
    },
    "packages/test-utils": {
      "name": "@internal/test-utils",
      "version": "1.0.3",
      "dependencies": {
        "mcp-lite": "workspace:*",
      },
      "devDependencies": {
        "typescript": "^5.9.2",
      },
    },
    "playground": {
      "name": "playground",
      "dependencies": {
        "hono": "^4.9.5",
        "mcp-lite": "workspace:*",
        "zod": "^4.1.5",
      },
      "devDependencies": {
        "@types/bun": "latest",
      },
      "peerDependencies": {
        "typescript": "^5",
      },
    },
  },
  "packages": {
    "@actions/core": ["@actions/core@1.11.1", "", { "dependencies": { "@actions/exec": "^1.1.1", "@actions/http-client": "^2.0.1" } }, "sha512-hXJCSrkwfA46Vd9Z3q4cpEpHB1rL5NG04+/rbqW9d3+CSvtB1tYe8UTpAlixa1vj0m/ULglfEK2UKxMGxCxv5A=="],

    "@actions/exec": ["@actions/exec@1.1.1", "", { "dependencies": { "@actions/io": "^1.0.1" } }, "sha512-+sCcHHbVdk93a0XT19ECtO/gIXoxvdsgQLzb2fE2/5sIZmWQuluYyjPQtrtTHdU1YzTZ7bAPN4sITq2xi1679w=="],

    "@actions/http-client": ["@actions/http-client@2.2.3", "", { "dependencies": { "tunnel": "^0.0.6", "undici": "^5.25.4" } }, "sha512-mx8hyJi/hjFvbPokCg4uRd4ZX78t+YyRPtnKWwIl+RzNaVuFpQHfmlGVfsKEJN8LwTCvL+DfVgAM04XaHkm6bA=="],

    "@actions/io": ["@actions/io@1.1.3", "", {}, "sha512-wi9JjgKLYS7U/z8PPbco+PvTb/nRWjeoFlJ1Qer83k/3C5PHQi28hiVdeE2kHXmIL99mQFawx8qt/JPjZilJ8Q=="],

    "@ark/schema": ["@ark/schema@0.49.0", "", { "dependencies": { "@ark/util": "0.49.0" } }, "sha512-GphZBLpW72iS0v4YkeUtV3YIno35Gimd7+ezbPO9GwEi9kzdUrPVjvf6aXSBAfHikaFc/9pqZOpv3pOXnC71tw=="],

    "@ark/util": ["@ark/util@0.49.0", "", {}, "sha512-/BtnX7oCjNkxi2vi6y1399b+9xd1jnCrDYhZ61f0a+3X8x8DxlK52VgEEzyuC2UQMPACIfYrmHkhD3lGt2GaMA=="],

    "@babel/runtime": ["@babel/runtime@7.28.4", "", {}, "sha512-Q/N6JNWvIvPnLDvjlE1OUBLPQHH6l3CltCEsHIujp45zQUSSh8K+gHnaEX45yAT1nyngnINhvWtzN+Nb9D8RAQ=="],

    "@biomejs/biome": ["@biomejs/biome@2.2.4", "", { "optionalDependencies": { "@biomejs/cli-darwin-arm64": "2.2.4", "@biomejs/cli-darwin-x64": "2.2.4", "@biomejs/cli-linux-arm64": "2.2.4", "@biomejs/cli-linux-arm64-musl": "2.2.4", "@biomejs/cli-linux-x64": "2.2.4", "@biomejs/cli-linux-x64-musl": "2.2.4", "@biomejs/cli-win32-arm64": "2.2.4", "@biomejs/cli-win32-x64": "2.2.4" }, "bin": { "biome": "bin/biome" } }, "sha512-TBHU5bUy/Ok6m8c0y3pZiuO/BZoY/OcGxoLlrfQof5s8ISVwbVBdFINPQZyFfKwil8XibYWb7JMwnT8wT4WVPg=="],

    "@biomejs/cli-darwin-arm64": ["@biomejs/cli-darwin-arm64@2.2.4", "", { "os": "darwin", "cpu": "arm64" }, "sha512-RJe2uiyaloN4hne4d2+qVj3d3gFJFbmrr5PYtkkjei1O9c+BjGXgpUPVbi8Pl8syumhzJjFsSIYkcLt2VlVLMA=="],

    "@biomejs/cli-darwin-x64": ["@biomejs/cli-darwin-x64@2.2.4", "", { "os": "darwin", "cpu": "x64" }, "sha512-cFsdB4ePanVWfTnPVaUX+yr8qV8ifxjBKMkZwN7gKb20qXPxd/PmwqUH8mY5wnM9+U0QwM76CxFyBRJhC9tQwg=="],

    "@biomejs/cli-linux-arm64": ["@biomejs/cli-linux-arm64@2.2.4", "", { "os": "linux", "cpu": "arm64" }, "sha512-M/Iz48p4NAzMXOuH+tsn5BvG/Jb07KOMTdSVwJpicmhN309BeEyRyQX+n1XDF0JVSlu28+hiTQ2L4rZPvu7nMw=="],

    "@biomejs/cli-linux-arm64-musl": ["@biomejs/cli-linux-arm64-musl@2.2.4", "", { "os": "linux", "cpu": "arm64" }, "sha512-7TNPkMQEWfjvJDaZRSkDCPT/2r5ESFPKx+TEev+I2BXDGIjfCZk2+b88FOhnJNHtksbOZv8ZWnxrA5gyTYhSsQ=="],

    "@biomejs/cli-linux-x64": ["@biomejs/cli-linux-x64@2.2.4", "", { "os": "linux", "cpu": "x64" }, "sha512-orr3nnf2Dpb2ssl6aihQtvcKtLySLta4E2UcXdp7+RTa7mfJjBgIsbS0B9GC8gVu0hjOu021aU8b3/I1tn+pVQ=="],

    "@biomejs/cli-linux-x64-musl": ["@biomejs/cli-linux-x64-musl@2.2.4", "", { "os": "linux", "cpu": "x64" }, "sha512-m41nFDS0ksXK2gwXL6W6yZTYPMH0LughqbsxInSKetoH6morVj43szqKx79Iudkp8WRT5SxSh7qVb8KCUiewGg=="],

    "@biomejs/cli-win32-arm64": ["@biomejs/cli-win32-arm64@2.2.4", "", { "os": "win32", "cpu": "arm64" }, "sha512-NXnfTeKHDFUWfxAefa57DiGmu9VyKi0cDqFpdI+1hJWQjGJhJutHPX0b5m+eXvTKOaf+brU+P0JrQAZMb5yYaQ=="],

    "@biomejs/cli-win32-x64": ["@biomejs/cli-win32-x64@2.2.4", "", { "os": "win32", "cpu": "x64" }, "sha512-3Y4V4zVRarVh/B/eSHczR4LYoSVyv3Dfuvm3cWs5w/HScccS0+Wt/lHOcDTRYeHjQmMYVC3rIRWqyN2EI52+zg=="],

    "@changesets/apply-release-plan": ["@changesets/apply-release-plan@7.0.13", "", { "dependencies": { "@changesets/config": "^3.1.1", "@changesets/get-version-range-type": "^0.4.0", "@changesets/git": "^3.0.4", "@changesets/should-skip-package": "^0.1.2", "@changesets/types": "^6.1.0", "@manypkg/get-packages": "^1.1.3", "detect-indent": "^6.0.0", "fs-extra": "^7.0.1", "lodash.startcase": "^4.4.0", "outdent": "^0.5.0", "prettier": "^2.7.1", "resolve-from": "^5.0.0", "semver": "^7.5.3" } }, "sha512-BIW7bofD2yAWoE8H4V40FikC+1nNFEKBisMECccS16W1rt6qqhNTBDmIw5HaqmMgtLNz9e7oiALiEUuKrQ4oHg=="],

    "@changesets/assemble-release-plan": ["@changesets/assemble-release-plan@6.0.9", "", { "dependencies": { "@changesets/errors": "^0.2.0", "@changesets/get-dependents-graph": "^2.1.3", "@changesets/should-skip-package": "^0.1.2", "@changesets/types": "^6.1.0", "@manypkg/get-packages": "^1.1.3", "semver": "^7.5.3" } }, "sha512-tPgeeqCHIwNo8sypKlS3gOPmsS3wP0zHt67JDuL20P4QcXiw/O4Hl7oXiuLnP9yg+rXLQ2sScdV1Kkzde61iSQ=="],

    "@changesets/changelog-git": ["@changesets/changelog-git@0.2.1", "", { "dependencies": { "@changesets/types": "^6.1.0" } }, "sha512-x/xEleCFLH28c3bQeQIyeZf8lFXyDFVn1SgcBiR2Tw/r4IAWlk1fzxCEZ6NxQAjF2Nwtczoen3OA2qR+UawQ8Q=="],

    "@changesets/cli": ["@changesets/cli@2.29.7", "", { "dependencies": { "@changesets/apply-release-plan": "^7.0.13", "@changesets/assemble-release-plan": "^6.0.9", "@changesets/changelog-git": "^0.2.1", "@changesets/config": "^3.1.1", "@changesets/errors": "^0.2.0", "@changesets/get-dependents-graph": "^2.1.3", "@changesets/get-release-plan": "^4.0.13", "@changesets/git": "^3.0.4", "@changesets/logger": "^0.1.1", "@changesets/pre": "^2.0.2", "@changesets/read": "^0.6.5", "@changesets/should-skip-package": "^0.1.2", "@changesets/types": "^6.1.0", "@changesets/write": "^0.4.0", "@inquirer/external-editor": "^1.0.0", "@manypkg/get-packages": "^1.1.3", "ansi-colors": "^4.1.3", "ci-info": "^3.7.0", "enquirer": "^2.4.1", "fs-extra": "^7.0.1", "mri": "^1.2.0", "p-limit": "^2.2.0", "package-manager-detector": "^0.2.0", "picocolors": "^1.1.0", "resolve-from": "^5.0.0", "semver": "^7.5.3", "spawndamnit": "^3.0.1", "term-size": "^2.1.0" }, "bin": { "changeset": "bin.js" } }, "sha512-R7RqWoaksyyKXbKXBTbT4REdy22yH81mcFK6sWtqSanxUCbUi9Uf+6aqxZtDQouIqPdem2W56CdxXgsxdq7FLQ=="],

    "@changesets/config": ["@changesets/config@3.1.1", "", { "dependencies": { "@changesets/errors": "^0.2.0", "@changesets/get-dependents-graph": "^2.1.3", "@changesets/logger": "^0.1.1", "@changesets/types": "^6.1.0", "@manypkg/get-packages": "^1.1.3", "fs-extra": "^7.0.1", "micromatch": "^4.0.8" } }, "sha512-bd+3Ap2TKXxljCggI0mKPfzCQKeV/TU4yO2h2C6vAihIo8tzseAn2e7klSuiyYYXvgu53zMN1OeYMIQkaQoWnA=="],

    "@changesets/errors": ["@changesets/errors@0.2.0", "", { "dependencies": { "extendable-error": "^0.1.5" } }, "sha512-6BLOQUscTpZeGljvyQXlWOItQyU71kCdGz7Pi8H8zdw6BI0g3m43iL4xKUVPWtG+qrrL9DTjpdn8eYuCQSRpow=="],

    "@changesets/get-dependents-graph": ["@changesets/get-dependents-graph@2.1.3", "", { "dependencies": { "@changesets/types": "^6.1.0", "@manypkg/get-packages": "^1.1.3", "picocolors": "^1.1.0", "semver": "^7.5.3" } }, "sha512-gphr+v0mv2I3Oxt19VdWRRUxq3sseyUpX9DaHpTUmLj92Y10AGy+XOtV+kbM6L/fDcpx7/ISDFK6T8A/P3lOdQ=="],

    "@changesets/get-release-plan": ["@changesets/get-release-plan@4.0.13", "", { "dependencies": { "@changesets/assemble-release-plan": "^6.0.9", "@changesets/config": "^3.1.1", "@changesets/pre": "^2.0.2", "@changesets/read": "^0.6.5", "@changesets/types": "^6.1.0", "@manypkg/get-packages": "^1.1.3" } }, "sha512-DWG1pus72FcNeXkM12tx+xtExyH/c9I1z+2aXlObH3i9YA7+WZEVaiHzHl03thpvAgWTRaH64MpfHxozfF7Dvg=="],

    "@changesets/get-version-range-type": ["@changesets/get-version-range-type@0.4.0", "", {}, "sha512-hwawtob9DryoGTpixy1D3ZXbGgJu1Rhr+ySH2PvTLHvkZuQ7sRT4oQwMh0hbqZH1weAooedEjRsbrWcGLCeyVQ=="],

    "@changesets/git": ["@changesets/git@3.0.4", "", { "dependencies": { "@changesets/errors": "^0.2.0", "@manypkg/get-packages": "^1.1.3", "is-subdir": "^1.1.1", "micromatch": "^4.0.8", "spawndamnit": "^3.0.1" } }, "sha512-BXANzRFkX+XcC1q/d27NKvlJ1yf7PSAgi8JG6dt8EfbHFHi4neau7mufcSca5zRhwOL8j9s6EqsxmT+s+/E6Sw=="],

    "@changesets/logger": ["@changesets/logger@0.1.1", "", { "dependencies": { "picocolors": "^1.1.0" } }, "sha512-OQtR36ZlnuTxKqoW4Sv6x5YIhOmClRd5pWsjZsddYxpWs517R0HkyiefQPIytCVh4ZcC5x9XaG8KTdd5iRQUfg=="],

    "@changesets/parse": ["@changesets/parse@0.4.1", "", { "dependencies": { "@changesets/types": "^6.1.0", "js-yaml": "^3.13.1" } }, "sha512-iwksMs5Bf/wUItfcg+OXrEpravm5rEd9Bf4oyIPL4kVTmJQ7PNDSd6MDYkpSJR1pn7tz/k8Zf2DhTCqX08Ou+Q=="],

    "@changesets/pre": ["@changesets/pre@2.0.2", "", { "dependencies": { "@changesets/errors": "^0.2.0", "@changesets/types": "^6.1.0", "@manypkg/get-packages": "^1.1.3", "fs-extra": "^7.0.1" } }, "sha512-HaL/gEyFVvkf9KFg6484wR9s0qjAXlZ8qWPDkTyKF6+zqjBe/I2mygg3MbpZ++hdi0ToqNUF8cjj7fBy0dg8Ug=="],

    "@changesets/read": ["@changesets/read@0.6.5", "", { "dependencies": { "@changesets/git": "^3.0.4", "@changesets/logger": "^0.1.1", "@changesets/parse": "^0.4.1", "@changesets/types": "^6.1.0", "fs-extra": "^7.0.1", "p-filter": "^2.1.0", "picocolors": "^1.1.0" } }, "sha512-UPzNGhsSjHD3Veb0xO/MwvasGe8eMyNrR/sT9gR8Q3DhOQZirgKhhXv/8hVsI0QpPjR004Z9iFxoJU6in3uGMg=="],

    "@changesets/should-skip-package": ["@changesets/should-skip-package@0.1.2", "", { "dependencies": { "@changesets/types": "^6.1.0", "@manypkg/get-packages": "^1.1.3" } }, "sha512-qAK/WrqWLNCP22UDdBTMPH5f41elVDlsNyat180A33dWxuUDyNpg6fPi/FyTZwRriVjg0L8gnjJn2F9XAoF0qw=="],

    "@changesets/types": ["@changesets/types@6.1.0", "", {}, "sha512-rKQcJ+o1nKNgeoYRHKOS07tAMNd3YSN0uHaJOZYjBAgxfV7TUE7JE+z4BzZdQwb5hKaYbayKN5KrYV7ODb2rAA=="],

    "@changesets/write": ["@changesets/write@0.4.0", "", { "dependencies": { "@changesets/types": "^6.1.0", "fs-extra": "^7.0.1", "human-id": "^4.1.1", "prettier": "^2.7.1" } }, "sha512-CdTLvIOPiCNuH71pyDu3rA+Q0n65cmAbXnwWH84rKGiFumFzkmHNT8KHTMEchcxN+Kl8I54xGUhJ7l3E7X396Q=="],

    "@clack/core": ["@clack/core@0.3.5", "", { "dependencies": { "picocolors": "^1.0.0", "sisteransi": "^1.0.5" } }, "sha512-5cfhQNH+1VQ2xLQlmzXMqUoiaH0lRBq9/CLW9lTyMbuKLC3+xEK01tHVvyut++mLOn5urSHmkm6I0Lg9MaJSTQ=="],

    "@clack/prompts": ["@clack/prompts@0.7.0", "", { "dependencies": { "@clack/core": "^0.3.3", "is-unicode-supported": "*", "picocolors": "^1.0.0", "sisteransi": "^1.0.5" } }, "sha512-0MhX9/B4iL6Re04jPrttDm+BsP8y6mS7byuv0BvXgdXhbV5PdlsHt55dvNsuBCPZ7xq1oTAOOuotR9NFbQyMSA=="],

    "@clerk/backend": ["@clerk/backend@2.13.0", "", { "dependencies": { "@clerk/shared": "^3.24.2", "@clerk/types": "^4.85.0", "cookie": "1.0.2", "standardwebhooks": "^1.0.0", "tslib": "2.8.1" } }, "sha512-MjEeDjlteMcEC+RUmrtlwkrJ+1Zv7Gb+atCg6mD+1N8/01v66LjYWKk2eQ+T0v+znQkSiFS8JPQ8yqaLH2sbqg=="],

    "@clerk/mcp-tools": ["@clerk/mcp-tools@0.3.1", "", { "dependencies": { "@modelcontextprotocol/sdk": "^1.17.0" }, "peerDependencies": { "better-sqlite3": "^8.7.0", "pg": "^8.11.0", "redis": "^4.0.0" }, "optionalPeers": ["better-sqlite3", "pg", "redis"] }, "sha512-c/7bmT9KxA3CYVhCS08RGmVwjU8+zJ6ZCuIA5KpcJfE5xh8XLKKvZzOD4mP0GgvUGjcnT+IViaqBRlRKAyE5rw=="],

    "@clerk/shared": ["@clerk/shared@3.24.2", "", { "dependencies": { "@clerk/types": "^4.85.0", "dequal": "2.0.3", "glob-to-regexp": "0.4.1", "js-cookie": "3.0.5", "std-env": "^3.9.0", "swr": "2.3.4" }, "peerDependencies": { "react": "^18.0.0 || ^19.0.0 || ^19.0.0-0", "react-dom": "^18.0.0 || ^19.0.0 || ^19.0.0-0" }, "optionalPeers": ["react", "react-dom"] }, "sha512-gGnB08PWdM6gHVhlyrQ32xwWt/bIyg8nQhrxUCnNSf/xlPC2mFUtx24JYLsFRjbIGg/uA3z2qVnllBMkxejIDA=="],

    "@clerk/types": ["@clerk/types@4.85.0", "", { "dependencies": { "csstype": "3.1.3" } }, "sha512-0s7KZbWpX4e9/CHl29sYGGBUBbZa7qlXp74OaaXfm1WTzYGiOOTyyE54j2WTz91+TZxIZZu5UA5rfn9qc79hYA=="],

    "@cloudflare/kv-asset-handler": ["@cloudflare/kv-asset-handler@0.4.0", "", { "dependencies": { "mime": "^3.0.0" } }, "sha512-+tv3z+SPp+gqTIcImN9o0hqE9xyfQjI1XD9pL6NuKjua9B1y7mNYv0S9cP+QEbA4ppVgGZEmKOvHX5G5Ei1CVA=="],

    "@cloudflare/unenv-preset": ["@cloudflare/unenv-preset@2.7.3", "", { "peerDependencies": { "unenv": "2.0.0-rc.21", "workerd": "^1.20250828.1" }, "optionalPeers": ["workerd"] }, "sha512-tsQQagBKjvpd9baa6nWVIv399ejiqcrUBBW6SZx6Z22+ymm+Odv5+cFimyuCsD/fC1fQTwfRmwXBNpzvHSeGCw=="],

    "@cloudflare/workerd-darwin-64": ["@cloudflare/workerd-darwin-64@1.20250906.0", "", { "os": "darwin", "cpu": "x64" }, "sha512-E+X/YYH9BmX0ew2j/mAWFif2z05NMNuhCTlNYEGLkqMe99K15UewBqajL9pMcMUKxylnlrEoK3VNxl33DkbnPA=="],

    "@cloudflare/workerd-darwin-arm64": ["@cloudflare/workerd-darwin-arm64@1.20250906.0", "", { "os": "darwin", "cpu": "arm64" }, "sha512-X5apsZ1SFW4FYTM19ISHf8005FJMPfrcf4U5rO0tdj+TeJgQgXuZ57IG0WeW7SpLVeBo8hM6WC8CovZh41AfnA=="],

    "@cloudflare/workerd-linux-64": ["@cloudflare/workerd-linux-64@1.20250906.0", "", { "os": "linux", "cpu": "x64" }, "sha512-rlKzWgsLnlQ5Nt9W69YBJKcmTmZbOGu0edUsenXPmc6wzULUxoQpi7ZE9k3TfTonJx4WoQsQlzCUamRYFsX+0Q=="],

    "@cloudflare/workerd-linux-arm64": ["@cloudflare/workerd-linux-arm64@1.20250906.0", "", { "os": "linux", "cpu": "arm64" }, "sha512-DdedhiQ+SeLzpg7BpcLrIPEZ33QKioJQ1wvL4X7nuLzEB9rWzS37NNNahQzc1+44rhG4fyiHbXBPOeox4B9XVA=="],

    "@cloudflare/workerd-windows-64": ["@cloudflare/workerd-windows-64@1.20250906.0", "", { "os": "win32", "cpu": "x64" }, "sha512-Q8Qjfs8jGVILnZL6vUpQ90q/8MTCYaGR3d1LGxZMBqte8Vr7xF3KFHPEy7tFs0j0mMjnqCYzlofmPNY+9ZaDRg=="],

    "@cspotcode/source-map-support": ["@cspotcode/source-map-support@0.8.1", "", { "dependencies": { "@jridgewell/trace-mapping": "0.3.9" } }, "sha512-IchNf6dN4tHoMFIn/7OE8LWZ19Y6q/67Bmf6vnGREv8RSbBVb9LPJxEcnwrcwX6ixSvaiGoomAUvu4YSxXrVgw=="],

    "@emnapi/runtime": ["@emnapi/runtime@1.5.0", "", { "dependencies": { "tslib": "^2.4.0" } }, "sha512-97/BJ3iXHww3djw6hYIfErCZFee7qCtrneuLa20UXFCOTCfBM2cvQHjWJ2EG0s0MtdNwInarqCTz35i4wWXHsQ=="],

    "@esbuild/aix-ppc64": ["@esbuild/aix-ppc64@0.25.4", "", { "os": "aix", "cpu": "ppc64" }, "sha512-1VCICWypeQKhVbE9oW/sJaAmjLxhVqacdkvPLEjwlttjfwENRSClS8EjBz0KzRyFSCPDIkuXW34Je/vk7zdB7Q=="],

    "@esbuild/android-arm": ["@esbuild/android-arm@0.25.4", "", { "os": "android", "cpu": "arm" }, "sha512-QNdQEps7DfFwE3hXiU4BZeOV68HHzYwGd0Nthhd3uCkkEKK7/R6MTgM0P7H7FAs5pU/DIWsviMmEGxEoxIZ+ZQ=="],

    "@esbuild/android-arm64": ["@esbuild/android-arm64@0.25.4", "", { "os": "android", "cpu": "arm64" }, "sha512-bBy69pgfhMGtCnwpC/x5QhfxAz/cBgQ9enbtwjf6V9lnPI/hMyT9iWpR1arm0l3kttTr4L0KSLpKmLp/ilKS9A=="],

    "@esbuild/android-x64": ["@esbuild/android-x64@0.25.4", "", { "os": "android", "cpu": "x64" }, "sha512-TVhdVtQIFuVpIIR282btcGC2oGQoSfZfmBdTip2anCaVYcqWlZXGcdcKIUklfX2wj0JklNYgz39OBqh2cqXvcQ=="],

    "@esbuild/darwin-arm64": ["@esbuild/darwin-arm64@0.25.4", "", { "os": "darwin", "cpu": "arm64" }, "sha512-Y1giCfM4nlHDWEfSckMzeWNdQS31BQGs9/rouw6Ub91tkK79aIMTH3q9xHvzH8d0wDru5Ci0kWB8b3up/nl16g=="],

    "@esbuild/darwin-x64": ["@esbuild/darwin-x64@0.25.4", "", { "os": "darwin", "cpu": "x64" }, "sha512-CJsry8ZGM5VFVeyUYB3cdKpd/H69PYez4eJh1W/t38vzutdjEjtP7hB6eLKBoOdxcAlCtEYHzQ/PJ/oU9I4u0A=="],

    "@esbuild/freebsd-arm64": ["@esbuild/freebsd-arm64@0.25.4", "", { "os": "freebsd", "cpu": "arm64" }, "sha512-yYq+39NlTRzU2XmoPW4l5Ifpl9fqSk0nAJYM/V/WUGPEFfek1epLHJIkTQM6bBs1swApjO5nWgvr843g6TjxuQ=="],

    "@esbuild/freebsd-x64": ["@esbuild/freebsd-x64@0.25.4", "", { "os": "freebsd", "cpu": "x64" }, "sha512-0FgvOJ6UUMflsHSPLzdfDnnBBVoCDtBTVyn/MrWloUNvq/5SFmh13l3dvgRPkDihRxb77Y17MbqbCAa2strMQQ=="],

    "@esbuild/linux-arm": ["@esbuild/linux-arm@0.25.4", "", { "os": "linux", "cpu": "arm" }, "sha512-kro4c0P85GMfFYqW4TWOpvmF8rFShbWGnrLqlzp4X1TNWjRY3JMYUfDCtOxPKOIY8B0WC8HN51hGP4I4hz4AaQ=="],

    "@esbuild/linux-arm64": ["@esbuild/linux-arm64@0.25.4", "", { "os": "linux", "cpu": "arm64" }, "sha512-+89UsQTfXdmjIvZS6nUnOOLoXnkUTB9hR5QAeLrQdzOSWZvNSAXAtcRDHWtqAUtAmv7ZM1WPOOeSxDzzzMogiQ=="],

    "@esbuild/linux-ia32": ["@esbuild/linux-ia32@0.25.4", "", { "os": "linux", "cpu": "ia32" }, "sha512-yTEjoapy8UP3rv8dB0ip3AfMpRbyhSN3+hY8mo/i4QXFeDxmiYbEKp3ZRjBKcOP862Ua4b1PDfwlvbuwY7hIGQ=="],

    "@esbuild/linux-loong64": ["@esbuild/linux-loong64@0.25.4", "", { "os": "linux", "cpu": "none" }, "sha512-NeqqYkrcGzFwi6CGRGNMOjWGGSYOpqwCjS9fvaUlX5s3zwOtn1qwg1s2iE2svBe4Q/YOG1q6875lcAoQK/F4VA=="],

    "@esbuild/linux-mips64el": ["@esbuild/linux-mips64el@0.25.4", "", { "os": "linux", "cpu": "none" }, "sha512-IcvTlF9dtLrfL/M8WgNI/qJYBENP3ekgsHbYUIzEzq5XJzzVEV/fXY9WFPfEEXmu3ck2qJP8LG/p3Q8f7Zc2Xg=="],

    "@esbuild/linux-ppc64": ["@esbuild/linux-ppc64@0.25.4", "", { "os": "linux", "cpu": "ppc64" }, "sha512-HOy0aLTJTVtoTeGZh4HSXaO6M95qu4k5lJcH4gxv56iaycfz1S8GO/5Jh6X4Y1YiI0h7cRyLi+HixMR+88swag=="],

    "@esbuild/linux-riscv64": ["@esbuild/linux-riscv64@0.25.4", "", { "os": "linux", "cpu": "none" }, "sha512-i8JUDAufpz9jOzo4yIShCTcXzS07vEgWzyX3NH2G7LEFVgrLEhjwL3ajFE4fZI3I4ZgiM7JH3GQ7ReObROvSUA=="],

    "@esbuild/linux-s390x": ["@esbuild/linux-s390x@0.25.4", "", { "os": "linux", "cpu": "s390x" }, "sha512-jFnu+6UbLlzIjPQpWCNh5QtrcNfMLjgIavnwPQAfoGx4q17ocOU9MsQ2QVvFxwQoWpZT8DvTLooTvmOQXkO51g=="],

    "@esbuild/linux-x64": ["@esbuild/linux-x64@0.25.4", "", { "os": "linux", "cpu": "x64" }, "sha512-6e0cvXwzOnVWJHq+mskP8DNSrKBr1bULBvnFLpc1KY+d+irZSgZ02TGse5FsafKS5jg2e4pbvK6TPXaF/A6+CA=="],

    "@esbuild/netbsd-arm64": ["@esbuild/netbsd-arm64@0.25.4", "", { "os": "none", "cpu": "arm64" }, "sha512-vUnkBYxZW4hL/ie91hSqaSNjulOnYXE1VSLusnvHg2u3jewJBz3YzB9+oCw8DABeVqZGg94t9tyZFoHma8gWZQ=="],

    "@esbuild/netbsd-x64": ["@esbuild/netbsd-x64@0.25.4", "", { "os": "none", "cpu": "x64" }, "sha512-XAg8pIQn5CzhOB8odIcAm42QsOfa98SBeKUdo4xa8OvX8LbMZqEtgeWE9P/Wxt7MlG2QqvjGths+nq48TrUiKw=="],

    "@esbuild/openbsd-arm64": ["@esbuild/openbsd-arm64@0.25.4", "", { "os": "openbsd", "cpu": "arm64" }, "sha512-Ct2WcFEANlFDtp1nVAXSNBPDxyU+j7+tId//iHXU2f/lN5AmO4zLyhDcpR5Cz1r08mVxzt3Jpyt4PmXQ1O6+7A=="],

    "@esbuild/openbsd-x64": ["@esbuild/openbsd-x64@0.25.4", "", { "os": "openbsd", "cpu": "x64" }, "sha512-xAGGhyOQ9Otm1Xu8NT1ifGLnA6M3sJxZ6ixylb+vIUVzvvd6GOALpwQrYrtlPouMqd/vSbgehz6HaVk4+7Afhw=="],

    "@esbuild/sunos-x64": ["@esbuild/sunos-x64@0.25.4", "", { "os": "sunos", "cpu": "x64" }, "sha512-Mw+tzy4pp6wZEK0+Lwr76pWLjrtjmJyUB23tHKqEDP74R3q95luY/bXqXZeYl4NYlvwOqoRKlInQialgCKy67Q=="],

    "@esbuild/win32-arm64": ["@esbuild/win32-arm64@0.25.4", "", { "os": "win32", "cpu": "arm64" }, "sha512-AVUP428VQTSddguz9dO9ngb+E5aScyg7nOeJDrF1HPYu555gmza3bDGMPhmVXL8svDSoqPCsCPjb265yG/kLKQ=="],

    "@esbuild/win32-ia32": ["@esbuild/win32-ia32@0.25.4", "", { "os": "win32", "cpu": "ia32" }, "sha512-i1sW+1i+oWvQzSgfRcxxG2k4I9n3O9NRqy8U+uugaT2Dy7kLO9Y7wI72haOahxceMX8hZAzgGou1FhndRldxRg=="],

    "@esbuild/win32-x64": ["@esbuild/win32-x64@0.25.4", "", { "os": "win32", "cpu": "x64" }, "sha512-nOT2vZNw6hJ+z43oP1SPea/G/6AbN6X+bGNhNuq8NtRHy4wsMhw765IKLNmnjek7GvjWBYQ8Q5VBoYTFg9y1UQ=="],

    "@fastify/busboy": ["@fastify/busboy@2.1.1", "", {}, "sha512-vBZP4NlzfOlerQTnba4aqZoMhE/a9HY7HRqoOPaETQcSQuWEIyZMHGfVu6w9wGtGK5fED5qRs2DteVCjOH60sA=="],

    "@img/sharp-darwin-arm64": ["@img/sharp-darwin-arm64@0.33.5", "", { "optionalDependencies": { "@img/sharp-libvips-darwin-arm64": "1.0.4" }, "os": "darwin", "cpu": "arm64" }, "sha512-UT4p+iz/2H4twwAoLCqfA9UH5pI6DggwKEGuaPy7nCVQ8ZsiY5PIcrRvD1DzuY3qYL07NtIQcWnBSY/heikIFQ=="],

    "@img/sharp-darwin-x64": ["@img/sharp-darwin-x64@0.33.5", "", { "optionalDependencies": { "@img/sharp-libvips-darwin-x64": "1.0.4" }, "os": "darwin", "cpu": "x64" }, "sha512-fyHac4jIc1ANYGRDxtiqelIbdWkIuQaI84Mv45KvGRRxSAa7o7d1ZKAOBaYbnepLC1WqxfpimdeWfvqqSGwR2Q=="],

    "@img/sharp-libvips-darwin-arm64": ["@img/sharp-libvips-darwin-arm64@1.0.4", "", { "os": "darwin", "cpu": "arm64" }, "sha512-XblONe153h0O2zuFfTAbQYAX2JhYmDHeWikp1LM9Hul9gVPjFY427k6dFEcOL72O01QxQsWi761svJ/ev9xEDg=="],

    "@img/sharp-libvips-darwin-x64": ["@img/sharp-libvips-darwin-x64@1.0.4", "", { "os": "darwin", "cpu": "x64" }, "sha512-xnGR8YuZYfJGmWPvmlunFaWJsb9T/AO2ykoP3Fz/0X5XV2aoYBPkX6xqCQvUTKKiLddarLaxpzNe+b1hjeWHAQ=="],

    "@img/sharp-libvips-linux-arm": ["@img/sharp-libvips-linux-arm@1.0.5", "", { "os": "linux", "cpu": "arm" }, "sha512-gvcC4ACAOPRNATg/ov8/MnbxFDJqf/pDePbBnuBDcjsI8PssmjoKMAz4LtLaVi+OnSb5FK/yIOamqDwGmXW32g=="],

    "@img/sharp-libvips-linux-arm64": ["@img/sharp-libvips-linux-arm64@1.0.4", "", { "os": "linux", "cpu": "arm64" }, "sha512-9B+taZ8DlyyqzZQnoeIvDVR/2F4EbMepXMc/NdVbkzsJbzkUjhXv/70GQJ7tdLA4YJgNP25zukcxpX2/SueNrA=="],

    "@img/sharp-libvips-linux-s390x": ["@img/sharp-libvips-linux-s390x@1.0.4", "", { "os": "linux", "cpu": "s390x" }, "sha512-u7Wz6ntiSSgGSGcjZ55im6uvTrOxSIS8/dgoVMoiGE9I6JAfU50yH5BoDlYA1tcuGS7g/QNtetJnxA6QEsCVTA=="],

    "@img/sharp-libvips-linux-x64": ["@img/sharp-libvips-linux-x64@1.0.4", "", { "os": "linux", "cpu": "x64" }, "sha512-MmWmQ3iPFZr0Iev+BAgVMb3ZyC4KeFc3jFxnNbEPas60e1cIfevbtuyf9nDGIzOaW9PdnDciJm+wFFaTlj5xYw=="],

    "@img/sharp-libvips-linuxmusl-arm64": ["@img/sharp-libvips-linuxmusl-arm64@1.0.4", "", { "os": "linux", "cpu": "arm64" }, "sha512-9Ti+BbTYDcsbp4wfYib8Ctm1ilkugkA/uscUn6UXK1ldpC1JjiXbLfFZtRlBhjPZ5o1NCLiDbg8fhUPKStHoTA=="],

    "@img/sharp-libvips-linuxmusl-x64": ["@img/sharp-libvips-linuxmusl-x64@1.0.4", "", { "os": "linux", "cpu": "x64" }, "sha512-viYN1KX9m+/hGkJtvYYp+CCLgnJXwiQB39damAO7WMdKWlIhmYTfHjwSbQeUK/20vY154mwezd9HflVFM1wVSw=="],

    "@img/sharp-linux-arm": ["@img/sharp-linux-arm@0.33.5", "", { "optionalDependencies": { "@img/sharp-libvips-linux-arm": "1.0.5" }, "os": "linux", "cpu": "arm" }, "sha512-JTS1eldqZbJxjvKaAkxhZmBqPRGmxgu+qFKSInv8moZ2AmT5Yib3EQ1c6gp493HvrvV8QgdOXdyaIBrhvFhBMQ=="],

    "@img/sharp-linux-arm64": ["@img/sharp-linux-arm64@0.33.5", "", { "optionalDependencies": { "@img/sharp-libvips-linux-arm64": "1.0.4" }, "os": "linux", "cpu": "arm64" }, "sha512-JMVv+AMRyGOHtO1RFBiJy/MBsgz0x4AWrT6QoEVVTyh1E39TrCUpTRI7mx9VksGX4awWASxqCYLCV4wBZHAYxA=="],

    "@img/sharp-linux-s390x": ["@img/sharp-linux-s390x@0.33.5", "", { "optionalDependencies": { "@img/sharp-libvips-linux-s390x": "1.0.4" }, "os": "linux", "cpu": "s390x" }, "sha512-y/5PCd+mP4CA/sPDKl2961b+C9d+vPAveS33s6Z3zfASk2j5upL6fXVPZi7ztePZ5CuH+1kW8JtvxgbuXHRa4Q=="],

    "@img/sharp-linux-x64": ["@img/sharp-linux-x64@0.33.5", "", { "optionalDependencies": { "@img/sharp-libvips-linux-x64": "1.0.4" }, "os": "linux", "cpu": "x64" }, "sha512-opC+Ok5pRNAzuvq1AG0ar+1owsu842/Ab+4qvU879ippJBHvyY5n2mxF1izXqkPYlGuP/M556uh53jRLJmzTWA=="],

    "@img/sharp-linuxmusl-arm64": ["@img/sharp-linuxmusl-arm64@0.33.5", "", { "optionalDependencies": { "@img/sharp-libvips-linuxmusl-arm64": "1.0.4" }, "os": "linux", "cpu": "arm64" }, "sha512-XrHMZwGQGvJg2V/oRSUfSAfjfPxO+4DkiRh6p2AFjLQztWUuY/o8Mq0eMQVIY7HJ1CDQUJlxGGZRw1a5bqmd1g=="],

    "@img/sharp-linuxmusl-x64": ["@img/sharp-linuxmusl-x64@0.33.5", "", { "optionalDependencies": { "@img/sharp-libvips-linuxmusl-x64": "1.0.4" }, "os": "linux", "cpu": "x64" }, "sha512-WT+d/cgqKkkKySYmqoZ8y3pxx7lx9vVejxW/W4DOFMYVSkErR+w7mf2u8m/y4+xHe7yY9DAXQMWQhpnMuFfScw=="],

    "@img/sharp-wasm32": ["@img/sharp-wasm32@0.33.5", "", { "dependencies": { "@emnapi/runtime": "^1.2.0" }, "cpu": "none" }, "sha512-ykUW4LVGaMcU9lu9thv85CbRMAwfeadCJHRsg2GmeRa/cJxsVY9Rbd57JcMxBkKHag5U/x7TSBpScF4U8ElVzg=="],

    "@img/sharp-win32-ia32": ["@img/sharp-win32-ia32@0.33.5", "", { "os": "win32", "cpu": "ia32" }, "sha512-T36PblLaTwuVJ/zw/LaH0PdZkRz5rd3SmMHX8GSmR7vtNSP5Z6bQkExdSK7xGWyxLw4sUknBuugTelgw2faBbQ=="],

    "@img/sharp-win32-x64": ["@img/sharp-win32-x64@0.33.5", "", { "os": "win32", "cpu": "x64" }, "sha512-MpY/o8/8kj+EcnxwvrP4aTJSWw/aZ7JIGR4aBeZkZw5B7/Jn+tY9/VNwtcoGmdT7GfggGIU4kygOMSbYnOrAbg=="],

    "@inquirer/external-editor": ["@inquirer/external-editor@1.0.1", "", { "dependencies": { "chardet": "^2.1.0", "iconv-lite": "^0.6.3" }, "peerDependencies": { "@types/node": ">=18" }, "optionalPeers": ["@types/node"] }, "sha512-Oau4yL24d2B5IL4ma4UpbQigkVhzPDXLoqy1ggK4gnHg/stmkffJE4oOXHXF3uz0UEpywG68KcyXsyYpA1Re/Q=="],

    "@internal/test-utils": ["@internal/test-utils@workspace:packages/test-utils"],

    "@jridgewell/resolve-uri": ["@jridgewell/resolve-uri@3.1.2", "", {}, "sha512-bRISgCIjP20/tbWSPWMEi54QVPRZExkuD9lJL+UIxUKtwVJA8wW1Trb1jMs1RFXo1CBTNZ/5hpC9QvmKWdopKw=="],

    "@jridgewell/sourcemap-codec": ["@jridgewell/sourcemap-codec@1.5.5", "", {}, "sha512-cYQ9310grqxueWbl+WuIUIaiUaDcj7WOq5fVhEljNVgRfOUhY9fy2zTvfoqWsnebh8Sl70VScFbICvJnLKB0Og=="],

    "@jridgewell/trace-mapping": ["@jridgewell/trace-mapping@0.3.9", "", { "dependencies": { "@jridgewell/resolve-uri": "^3.0.3", "@jridgewell/sourcemap-codec": "^1.4.10" } }, "sha512-3Belt6tdc8bPgAtbcmdtNJlirVoTmEb5e2gC94PnkwEW9jI6CAHUeoG85tjWP5WquqfavoMtMwiG4P926ZKKuQ=="],

    "@jsdevtools/ez-spawn": ["@jsdevtools/ez-spawn@3.0.4", "", { "dependencies": { "call-me-maybe": "^1.0.1", "cross-spawn": "^7.0.3", "string-argv": "^0.3.1", "type-detect": "^4.0.8" } }, "sha512-f5DRIOZf7wxogefH03RjMPMdBF7ADTWUMoOs9kaJo06EfwF+aFhMZMDZxHg/Xe12hptN9xoZjGso2fdjapBRIA=="],

    "@manypkg/find-root": ["@manypkg/find-root@1.1.0", "", { "dependencies": { "@babel/runtime": "^7.5.5", "@types/node": "^12.7.1", "find-up": "^4.1.0", "fs-extra": "^8.1.0" } }, "sha512-mki5uBvhHzO8kYYix/WRy2WX8S3B5wdVSc9D6KcU5lQNglP2yt58/VfLuAK49glRXChosY8ap2oJ1qgma3GUVA=="],

    "@manypkg/get-packages": ["@manypkg/get-packages@1.1.3", "", { "dependencies": { "@babel/runtime": "^7.5.5", "@changesets/types": "^4.0.1", "@manypkg/find-root": "^1.1.0", "fs-extra": "^8.1.0", "globby": "^11.0.0", "read-yaml-file": "^1.1.0" } }, "sha512-fo+QhuU3qE/2TQMQmbVMqaQ6EWbMhi4ABWP+O4AM1NqPBuy0OrApV5LO6BrrgnhtAHS2NH6RrVk9OL181tTi8A=="],

    "@mcp-lite-examples/auth-clerk": ["@mcp-lite-examples/auth-clerk@workspace:examples/auth-clerk"],

    "@mcp-lite-examples/cloudflare-worker-kv-r2": ["@mcp-lite-examples/cloudflare-worker-kv-r2@workspace:examples/cloudflare-worker-kv-r2"],

    "@mcp-lite-examples/validation-arktype": ["@mcp-lite-examples/validation-arktype@workspace:examples/validation-arktype"],

    "@mcp-lite-examples/validation-effectschema": ["@mcp-lite-examples/validation-effectschema@workspace:examples/validation-effectschema"],

    "@mcp-lite-examples/validation-valibot": ["@mcp-lite-examples/validation-valibot@workspace:examples/validation-valibot"],

    "@mcp-lite-examples/validation-zod": ["@mcp-lite-examples/validation-zod@workspace:examples/validation-zod"],

    "@modelcontextprotocol/sdk": ["@modelcontextprotocol/sdk@1.17.5", "", { "dependencies": { "ajv": "^6.12.6", "content-type": "^1.0.5", "cors": "^2.8.5", "cross-spawn": "^7.0.5", "eventsource": "^3.0.2", "eventsource-parser": "^3.0.0", "express": "^5.0.1", "express-rate-limit": "^7.5.0", "pkce-challenge": "^5.0.0", "raw-body": "^3.0.0", "zod": "^3.23.8", "zod-to-json-schema": "^3.24.1" } }, "sha512-QakrKIGniGuRVfWBdMsDea/dx1PNE739QJ7gCM41s9q+qaCYTHCdsIBXQVVXry3mfWAiaM9kT22Hyz53Uw8mfg=="],

    "@nodelib/fs.scandir": ["@nodelib/fs.scandir@2.1.5", "", { "dependencies": { "@nodelib/fs.stat": "2.0.5", "run-parallel": "^1.1.9" } }, "sha512-vq24Bq3ym5HEQm2NKCr3yXDwjc7vTsEThRDnkp2DK9p1uqLR+DHurm/NOTo0KG7HYHU7eppKZj3MyqYuMBf62g=="],

    "@nodelib/fs.stat": ["@nodelib/fs.stat@2.0.5", "", {}, "sha512-RkhPPp2zrqDAQA/2jNhnztcPAlv64XdhIp7a7454A5ovI7Bukxgt7MX7udwAu3zg1DcpPU0rz3VV1SeaqvY4+A=="],

    "@nodelib/fs.walk": ["@nodelib/fs.walk@1.2.8", "", { "dependencies": { "@nodelib/fs.scandir": "2.1.5", "fastq": "^1.6.0" } }, "sha512-oGB+UxlgWcgQkgwo8GcEGwemoTFt3FIO9ababBmaGwXIoBKZ+GTy0pP185beGg7Llih/NSHSV2XAs1lnznocSg=="],

    "@octokit/action": ["@octokit/action@6.1.0", "", { "dependencies": { "@octokit/auth-action": "^4.0.0", "@octokit/core": "^5.0.0", "@octokit/plugin-paginate-rest": "^9.0.0", "@octokit/plugin-rest-endpoint-methods": "^10.0.0", "@octokit/types": "^12.0.0", "undici": "^6.0.0" } }, "sha512-lo+nHx8kAV86bxvOVOI3vFjX3gXPd/L7guAUbvs3pUvnR2KC+R7yjBkA1uACt4gYhs4LcWP3AXSGQzsbeN2XXw=="],

    "@octokit/auth-action": ["@octokit/auth-action@4.1.0", "", { "dependencies": { "@octokit/auth-token": "^4.0.0", "@octokit/types": "^13.0.0" } }, "sha512-m+3t7K46IYyMk7Bl6/lF4Rv09GqDZjYmNg8IWycJ2Fa3YE3DE7vQcV6G2hUPmR9NDqenefNJwVtlisMjzymPiQ=="],

    "@octokit/auth-token": ["@octokit/auth-token@4.0.0", "", {}, "sha512-tY/msAuJo6ARbK6SPIxZrPBms3xPbfwBrulZe0Wtr/DIY9lje2HeV1uoebShn6mx7SjCHif6EjMvoREj+gZ+SA=="],

    "@octokit/core": ["@octokit/core@5.2.2", "", { "dependencies": { "@octokit/auth-token": "^4.0.0", "@octokit/graphql": "^7.1.0", "@octokit/request": "^8.4.1", "@octokit/request-error": "^5.1.1", "@octokit/types": "^13.0.0", "before-after-hook": "^2.2.0", "universal-user-agent": "^6.0.0" } }, "sha512-/g2d4sW9nUDJOMz3mabVQvOGhVa4e/BN/Um7yca9Bb2XTzPPnfTWHWQg+IsEYO7M3Vx+EXvaM/I2pJWIMun1bg=="],

    "@octokit/endpoint": ["@octokit/endpoint@9.0.6", "", { "dependencies": { "@octokit/types": "^13.1.0", "universal-user-agent": "^6.0.0" } }, "sha512-H1fNTMA57HbkFESSt3Y9+FBICv+0jFceJFPWDePYlR/iMGrwM5ph+Dd4XRQs+8X+PUFURLQgX9ChPfhJ/1uNQw=="],

    "@octokit/graphql": ["@octokit/graphql@7.1.1", "", { "dependencies": { "@octokit/request": "^8.4.1", "@octokit/types": "^13.0.0", "universal-user-agent": "^6.0.0" } }, "sha512-3mkDltSfcDUoa176nlGoA32RGjeWjl3K7F/BwHwRMJUW/IteSa4bnSV8p2ThNkcIcZU2umkZWxwETSSCJf2Q7g=="],

    "@octokit/openapi-types": ["@octokit/openapi-types@20.0.0", "", {}, "sha512-EtqRBEjp1dL/15V7WiX5LJMIxxkdiGJnabzYx5Apx4FkQIFgAfKumXeYAqqJCj1s+BMX4cPFIFC4OLCR6stlnA=="],

    "@octokit/plugin-paginate-rest": ["@octokit/plugin-paginate-rest@9.2.2", "", { "dependencies": { "@octokit/types": "^12.6.0" }, "peerDependencies": { "@octokit/core": "5" } }, "sha512-u3KYkGF7GcZnSD/3UP0S7K5XUFT2FkOQdcfXZGZQPGv3lm4F2Xbf71lvjldr8c1H3nNbF+33cLEkWYbokGWqiQ=="],

    "@octokit/plugin-rest-endpoint-methods": ["@octokit/plugin-rest-endpoint-methods@10.4.1", "", { "dependencies": { "@octokit/types": "^12.6.0" }, "peerDependencies": { "@octokit/core": "5" } }, "sha512-xV1b+ceKV9KytQe3zCVqjg+8GTGfDYwaT1ATU5isiUyVtlVAO3HNdzpS4sr4GBx4hxQ46s7ITtZrAsxG22+rVg=="],

    "@octokit/request": ["@octokit/request@8.4.1", "", { "dependencies": { "@octokit/endpoint": "^9.0.6", "@octokit/request-error": "^5.1.1", "@octokit/types": "^13.1.0", "universal-user-agent": "^6.0.0" } }, "sha512-qnB2+SY3hkCmBxZsR/MPCybNmbJe4KAlfWErXq+rBKkQJlbjdJeS85VI9r8UqeLYLvnAenU8Q1okM/0MBsAGXw=="],

    "@octokit/request-error": ["@octokit/request-error@5.1.1", "", { "dependencies": { "@octokit/types": "^13.1.0", "deprecation": "^2.0.0", "once": "^1.4.0" } }, "sha512-v9iyEQJH6ZntoENr9/yXxjuezh4My67CBSu9r6Ve/05Iu5gNgnisNWOsoJHTP6k0Rr0+HQIpnH+kyammu90q/g=="],

    "@octokit/types": ["@octokit/types@12.6.0", "", { "dependencies": { "@octokit/openapi-types": "^20.0.0" } }, "sha512-1rhSOfRa6H9w4YwK0yrf5faDaDTb+yLyBUKOCV4xtCDB5VmIPqd/v9yr9o6SAzOAlRxMiRiCic6JVM1/kunVkw=="],

    "@oslojs/oauth2": ["@oslojs/oauth2@0.5.0", "", {}, "sha512-t70+e4EgnzTbU4MrUWXzqWN2A6RJrlSSvwwuBv6E0Ap6/nsIXrjsdRWeTcSvvXTcC6fi0YdWaqEWLipcEm2Cgw=="],

    "@poppinss/colors": ["@poppinss/colors@4.1.5", "", { "dependencies": { "kleur": "^4.1.5" } }, "sha512-FvdDqtcRCtz6hThExcFOgW0cWX+xwSMWcRuQe5ZEb2m7cVQOAVZOIMt+/v9RxGiD9/OY16qJBXK4CVKWAPalBw=="],

    "@poppinss/dumper": ["@poppinss/dumper@0.6.4", "", { "dependencies": { "@poppinss/colors": "^4.1.5", "@sindresorhus/is": "^7.0.2", "supports-color": "^10.0.0" } }, "sha512-iG0TIdqv8xJ3Lt9O8DrPRxw1MRLjNpoqiSGU03P/wNLP/s0ra0udPJ1J2Tx5M0J3H/cVyEgpbn8xUKRY9j59kQ=="],

    "@poppinss/exception": ["@poppinss/exception@1.2.2", "", {}, "sha512-m7bpKCD4QMlFCjA/nKTs23fuvoVFoA83brRKmObCUNmi/9tVu8Ve3w4YQAnJu4q3Tjf5fr685HYIC/IA2zHRSg=="],

    "@sindresorhus/is": ["@sindresorhus/is@7.0.2", "", {}, "sha512-d9xRovfKNz1SKieM0qJdO+PQonjnnIfSNWfHYnBSJ9hkjm0ZPw6HlxscDXYstp3z+7V2GOFHc+J0CYrYTjqCJw=="],

    "@speed-highlight/core": ["@speed-highlight/core@1.2.7", "", {}, "sha512-0dxmVj4gxg3Jg879kvFS/msl4s9F3T9UXC1InxgOf7t5NvcPD97u/WTA5vL/IxWHMn7qSxBozqrnnE2wvl1m8g=="],

    "@stablelib/base64": ["@stablelib/base64@1.0.1", "", {}, "sha512-1bnPQqSxSuc3Ii6MhBysoWCg58j97aUjuCSZrGSmDxNqtytIi0k8utUenAwTZN4V5mXXYGsVUI9zeBqy+jBOSQ=="],

    "@standard-schema/spec": ["@standard-schema/spec@1.0.0", "", {}, "sha512-m2bOd0f2RT9k8QJx1JN85cZYyH1RqFBdlwtkSlf4tBDYLCiiZnv1fIIwacK6cqwXavOydf0NPToMQgpKq+dVlA=="],

    "@types/bun": ["@types/bun@1.2.21", "", { "dependencies": { "bun-types": "1.2.21" } }, "sha512-NiDnvEqmbfQ6dmZ3EeUO577s4P5bf4HCTXtI6trMc6f6RzirY5IrF3aIookuSpyslFzrnvv2lmEWv5HyC1X79A=="],

    "@types/node": ["@types/node@22.18.1", "", { "dependencies": { "undici-types": "~6.21.0" } }, "sha512-rzSDyhn4cYznVG+PCzGe1lwuMYJrcBS1fc3JqSa2PvtABwWo+dZ1ij5OVok3tqfpEBCBoaR4d7upFJk73HRJDw=="],

    "@types/react": ["@types/react@19.1.12", "", { "dependencies": { "csstype": "^3.0.2" } }, "sha512-cMoR+FoAf/Jyq6+Df2/Z41jISvGZZ2eTlnsaJRptmZ76Caldwy1odD4xTr/gNV9VLj0AWgg/nmkevIyUfIIq5w=="],

    "@valibot/to-json-schema": ["@valibot/to-json-schema@1.3.0", "", { "peerDependencies": { "valibot": "^1.1.0" } }, "sha512-82Vv6x7sOYhv5YmTRgSppSqj1nn2pMCk5BqCMGWYp0V/fq+qirrbGncqZAtZ09/lrO40ne/7z8ejwE728aVreg=="],

    "accepts": ["accepts@2.0.0", "", { "dependencies": { "mime-types": "^3.0.0", "negotiator": "^1.0.0" } }, "sha512-5cvg6CtKwfgdmVqY1WIiXKc3Q1bkRqGLi+2W/6ao+6Y7gu/RCwRuAhGEzh5B4KlszSuTLgZYuqFqo5bImjNKng=="],

    "acorn": ["acorn@8.14.0", "", { "bin": { "acorn": "bin/acorn" } }, "sha512-cl669nCJTZBsL97OF4kUQm5g5hC2uihk0NxY3WENAC0TYdILVkAyHymAntgxGkl7K+t0cXIrH5siy5S4XkFycA=="],

    "acorn-walk": ["acorn-walk@8.3.2", "", {}, "sha512-cjkyv4OtNCIeqhHrfS81QWXoCBPExR/J62oyEqepVw8WaQeSqpW2uhuLPh1m9eWhDuOo/jUXVTlifvesOWp/4A=="],

    "ajv": ["ajv@6.12.6", "", { "dependencies": { "fast-deep-equal": "^3.1.1", "fast-json-stable-stringify": "^2.0.0", "json-schema-traverse": "^0.4.1", "uri-js": "^4.2.2" } }, "sha512-j3fVLgvTo527anyYyJOGTYJbG+vnnQYvE0m5mmkc1TK+nxAppkCLMIL0aZ4dblVCNoGShhm+kzE4ZUykBoMg4g=="],

    "ansi-colors": ["ansi-colors@4.1.3", "", {}, "sha512-/6w/C21Pm1A7aZitlI5Ni/2J6FFQN8i1Cvz3kHABAAbw93v/NlvKdVOqz7CCWz/3iv/JplRSEEZ83XION15ovw=="],

    "ansi-regex": ["ansi-regex@5.0.1", "", {}, "sha512-quJQXlTSUGL2LH9SUXo8VwsY4soanhgo6LNSm84E1LBcE8s3O0wpdiRzyR9z/ZZJMlMWv37qOOb9pdJlMUEKFQ=="],

    "argparse": ["argparse@1.0.10", "", { "dependencies": { "sprintf-js": "~1.0.2" } }, "sha512-o5Roy6tNG4SL/FOkCAN6RzjiakZS25RLYFrcMttJqbdd8BWrnA+fGz57iN5Pb06pvBGvl5gQ0B48dJlslXvoTg=="],

    "arktype": ["arktype@2.1.22", "", { "dependencies": { "@ark/schema": "0.49.0", "@ark/util": "0.49.0" } }, "sha512-xdzl6WcAhrdahvRRnXaNwsipCgHuNoLobRqhiP8RjnfL9Gp947abGlo68GAIyLtxbD+MLzNyH2YR4kEqioMmYQ=="],

    "array-union": ["array-union@2.1.0", "", {}, "sha512-HGyxoOTYUyCM6stUe6EJgnd4EoewAI7zMdfqO+kGjnlZmBDz/cR5pf8r/cR4Wq60sL/p0IkcjUEEPwS3GFrIyw=="],

    "atomic-sleep": ["atomic-sleep@1.0.0", "", {}, "sha512-kNOjDqAh7px0XWNI+4QbzoiR/nTkHAWNud2uvnJquD1/x5a7EQZMJT0AczqK0Qn67oY/TTQ1LbUKajZpp3I9tQ=="],

    "before-after-hook": ["before-after-hook@2.2.3", "", {}, "sha512-NzUnlZexiaH/46WDhANlyR2bXRopNg4F/zuSA3OpZnllCUgRaOF2znDioDWrmbNVsuZk6l9pMquQB38cfBZwkQ=="],

    "better-path-resolve": ["better-path-resolve@1.0.0", "", { "dependencies": { "is-windows": "^1.0.0" } }, "sha512-pbnl5XzGBdrFU/wT4jqmJVPn2B6UHPBOhzMQkY/SPUPB6QtUXtmBHBIwCbXJol93mOpGMnQyP/+BB19q04xj7g=="],

    "blake3-wasm": ["blake3-wasm@2.1.5", "", {}, "sha512-F1+K8EbfOZE49dtoPtmxUQrpXaBIl3ICvasLh+nJta0xkz+9kF/7uet9fLnwKqhDrmj6g+6K3Tw9yQPUg2ka5g=="],

    "body-parser": ["body-parser@2.2.0", "", { "dependencies": { "bytes": "^3.1.2", "content-type": "^1.0.5", "debug": "^4.4.0", "http-errors": "^2.0.0", "iconv-lite": "^0.6.3", "on-finished": "^2.4.1", "qs": "^6.14.0", "raw-body": "^3.0.0", "type-is": "^2.0.0" } }, "sha512-02qvAaxv8tp7fBa/mw1ga98OGm+eCbqzJOKoRt70sLmfEEi+jyBYVTDGfCL/k06/4EMk/z01gCe7HoCH/f2LTg=="],

    "braces": ["braces@3.0.3", "", { "dependencies": { "fill-range": "^7.1.1" } }, "sha512-yQbXgO/OSZVD2IsiLlro+7Hf6Q18EJrKSEsdoMzKePKXct3gvD8oLcOQdIzGupr5Fj+EDe8gO/lxc1BzfMpxvA=="],

    "bun-types": ["bun-types@1.2.21", "", { "dependencies": { "@types/node": "*" }, "peerDependencies": { "@types/react": "^19" } }, "sha512-sa2Tj77Ijc/NTLS0/Odjq/qngmEPZfbfnOERi0KRUYhT9R8M4VBioWVmMWE5GrYbKMc+5lVybXygLdibHaqVqw=="],

    "bundle-name": ["bundle-name@4.1.0", "", { "dependencies": { "run-applescript": "^7.0.0" } }, "sha512-tjwM5exMg6BGRI+kNmTntNsvdZS1X8BFYS6tnJ2hdH0kVxM6/eVZ2xy+FqStSWvYmtfFMDLIxurorHwDKfDz5Q=="],

    "bytes": ["bytes@3.1.2", "", {}, "sha512-/Nf7TyzTx6S3yRJObOAV7956r8cr2+Oj8AC5dt8wSP3BQAoeX58NoHyCU8P8zGkNXStjTSi6fzO6F0pBdcYbEg=="],

    "call-bind-apply-helpers": ["call-bind-apply-helpers@1.0.2", "", { "dependencies": { "es-errors": "^1.3.0", "function-bind": "^1.1.2" } }, "sha512-Sp1ablJ0ivDkSzjcaJdxEunN5/XvksFJ2sMBFfq6x0ryhQV/2b/KwFe21cMpmHtPOSij8K99/wSfoEuTObmuMQ=="],

    "call-bound": ["call-bound@1.0.4", "", { "dependencies": { "call-bind-apply-helpers": "^1.0.2", "get-intrinsic": "^1.3.0" } }, "sha512-+ys997U96po4Kx/ABpBCqhA9EuxJaQWDQg7295H4hBphv3IZg0boBKuwYpt4YXp6MZ5AmZQnU/tyMTlRpaSejg=="],

    "call-me-maybe": ["call-me-maybe@1.0.2", "", {}, "sha512-HpX65o1Hnr9HH25ojC1YGs7HCQLq0GCOibSaWER0eNpgJ/Z1MZv2mTc7+xh6WOPxbRVcmgbv4hGU+uSQ/2xFZQ=="],

    "chardet": ["chardet@2.1.0", "", {}, "sha512-bNFETTG/pM5ryzQ9Ad0lJOTa6HWD/YsScAR3EnCPZRPlQh77JocYktSHOUHelyhm8IARL+o4c4F1bP5KVOjiRA=="],

    "chownr": ["chownr@2.0.0", "", {}, "sha512-bIomtDF5KGpdogkLd9VspvFzk9KfpyyGlS8YFVZl7TGPBHL5snIOnxeshwVgPteQ9b4Eydl+pVbIyE1DcvCWgQ=="],

    "ci-info": ["ci-info@3.9.0", "", {}, "sha512-NIxF55hv4nSqQswkAeiOi1r83xy8JldOFDTWiug55KBu9Jnblncd2U6ViHmYgHf01TPZS77NJBhBMKdWj9HQMQ=="],

    "citty": ["citty@0.1.6", "", { "dependencies": { "consola": "^3.2.3" } }, "sha512-tskPPKEs8D2KPafUypv2gxwJP8h/OaJmC82QQGGDQcHvXX43xF2VDACcJVmZ0EuSxkpO9Kc4MlrA3q0+FG58AQ=="],

    "color": ["color@4.2.3", "", { "dependencies": { "color-convert": "^2.0.1", "color-string": "^1.9.0" } }, "sha512-1rXeuUUiGGrykh+CeBdu5Ie7OJwinCgQY0bc7GCRxy5xVHy+moaqkpL/jqQq0MtQOeYcrqEz4abc5f0KtU7W4A=="],

    "color-convert": ["color-convert@2.0.1", "", { "dependencies": { "color-name": "~1.1.4" } }, "sha512-RRECPsj7iu/xb5oKYcsFHSppFNnsj/52OVTRKb4zP5onXwVF3zVmmToNcOfGC+CRDpfK/U584fMg38ZHCaElKQ=="],

    "color-name": ["color-name@1.1.4", "", {}, "sha512-dOy+3AuW3a2wNbZHIuMZpTcgjGuLU/uBL/ubcZF9OXbDo8ff4O8yVp5Bf0efS8uEoYo5q4Fx7dY9OgQGXgAsQA=="],

    "color-string": ["color-string@1.9.1", "", { "dependencies": { "color-name": "^1.0.0", "simple-swizzle": "^0.2.2" } }, "sha512-shrVawQFojnZv6xM40anx4CkoDP+fZsw/ZerEMsW/pyzsRbElpsL/DBVW7q3ExxwusdNXI3lXpuhEZkzs8p5Eg=="],

    "colorette": ["colorette@2.0.20", "", {}, "sha512-IfEDxwoWIjkeXL1eXcDiow4UbKjhLdq6/EuSVR9GMN7KVH3r9gQ83e73hsz1Nd1T3ijd5xv1wcWRYO+D6kCI2w=="],

    "confbox": ["confbox@0.1.8", "", {}, "sha512-RMtmw0iFkeR4YV+fUOSucriAQNb9g8zFR52MWCtl+cCZOFRNL6zeB395vPzFhEjjn4fMxXudmELnl/KF/WrK6w=="],

    "consola": ["consola@3.4.2", "", {}, "sha512-5IKcdX0nnYavi6G7TtOhwkYzyjfJlatbjMjuLSfE2kYT5pMDOilZ4OvMhi637CcDICTmz3wARPoyhqyX1Y+XvA=="],

    "content-disposition": ["content-disposition@1.0.0", "", { "dependencies": { "safe-buffer": "5.2.1" } }, "sha512-Au9nRL8VNUut/XSzbQA38+M78dzP4D+eqg3gfJHMIHHYa3bg067xj1KxMUWj+VULbiZMowKngFFbKczUrNJ1mg=="],

    "content-type": ["content-type@1.0.5", "", {}, "sha512-nTjqfcBFEipKdXCv4YDQWCfmcLZKm81ldF0pAopTvyrFGVbcR6P/VAAd5G7N+0tTr8QqiU0tFadD6FK4NtJwOA=="],

    "cookie": ["cookie@1.0.2", "", {}, "sha512-9Kr/j4O16ISv8zBBhJoi4bXOYNTkFLOqSL3UDB0njXxCXNezjeyVrJyGOWtgfs/q2km1gwBcfH8q1yEGoMYunA=="],

    "cookie-signature": ["cookie-signature@1.2.2", "", {}, "sha512-D76uU73ulSXrD1UXF4KE2TMxVVwhsnCgfAyTg9k8P6KGZjlXKrOLe4dJQKI3Bxi5wjesZoFXJWElNWBjPZMbhg=="],

    "cors": ["cors@2.8.5", "", { "dependencies": { "object-assign": "^4", "vary": "^1" } }, "sha512-KIHbLJqu73RGr/hnbrO9uBeixNGuvSQjul/jdFvS/KFSIH1hWVd1ng7zOHx+YrEfInLG7q4n6GHQ9cDtxv/P6g=="],

    "create-mcp-lite": ["create-mcp-lite@workspace:packages/create-mcp-lite"],

    "cross-spawn": ["cross-spawn@7.0.6", "", { "dependencies": { "path-key": "^3.1.0", "shebang-command": "^2.0.0", "which": "^2.0.1" } }, "sha512-uV2QOWP2nWzsy2aMp8aRibhi9dlzF5Hgh5SHaB9OiTGEyDTiJJyx0uy51QXdyWbtAHNua4XJzUKca3OzKUd3vA=="],

    "csstype": ["csstype@3.1.3", "", {}, "sha512-M1uQkMl8rQK/szD0LNhtqxIPLpimGm8sOBwU7lLnCpSbTyY3yeU1Vc7l4KT5zT4s/yOxHH5O7tIuuLOCnLADRw=="],

    "dateformat": ["dateformat@4.6.3", "", {}, "sha512-2P0p0pFGzHS5EMnhdxQi7aJN+iMheud0UhG4dlE1DLAlvL8JHjJJTX/CSm4JXwV0Ka5nGk3zC5mcb5bUQUxxMA=="],

    "debug": ["debug@4.4.1", "", { "dependencies": { "ms": "^2.1.3" } }, "sha512-KcKCqiftBJcZr++7ykoDIEwSa3XWowTfNPo92BYxjXiyYEVrUQh2aLyhxBCwww+heortUFxEJYcRzosstTEBYQ=="],

    "decode-uri-component": ["decode-uri-component@0.4.1", "", {}, "sha512-+8VxcR21HhTy8nOt6jf20w0c9CADrw1O8d+VZ/YzzCt4bJ3uBjw+D1q2osAB8RnpwwaeYBxy0HyKQxD5JBMuuQ=="],

    "default-browser": ["default-browser@5.2.1", "", { "dependencies": { "bundle-name": "^4.1.0", "default-browser-id": "^5.0.0" } }, "sha512-WY/3TUME0x3KPYdRRxEJJvXRHV4PyPoUsxtZa78lwItwRQRHhd2U9xOscaT/YTf8uCXIAjeJOFBVEh/7FtD8Xg=="],

    "default-browser-id": ["default-browser-id@5.0.0", "", {}, "sha512-A6p/pu/6fyBcA1TRz/GqWYPViplrftcW2gZC9q79ngNCKAeR/X3gcEdXQHl4KNXV+3wgIJ1CPkJQ3IHM6lcsyA=="],

    "define-lazy-prop": ["define-lazy-prop@3.0.0", "", {}, "sha512-N+MeXYoqr3pOgn8xfyRPREN7gHakLYjhsHhWGT3fWAiL4IkAt0iDw14QiiEm2bE30c5XX5q0FtAA3CK5f9/BUg=="],

    "defu": ["defu@6.1.4", "", {}, "sha512-mEQCMmwJu317oSz8CwdIOdwf3xMif1ttiM8LTufzc3g6kR+9Pe236twL8j3IYT1F7GfRgGcW6MWxzZjLIkuHIg=="],

    "depd": ["depd@2.0.0", "", {}, "sha512-g7nH6P6dyDioJogAAGprGpCtVImJhpPk/roCzdb3fIh61/s/nPsfR6onyMwkCAR/OlC3yBC0lESvUoQEAssIrw=="],

    "deprecation": ["deprecation@2.3.1", "", {}, "sha512-xmHIy4F3scKVwMsQ4WnVaS8bHOx0DmVwRywosKhaILI0ywMDWPtBSku2HNxRvF7jtwDRsoEwYQSfbxj8b7RlJQ=="],

    "dequal": ["dequal@2.0.3", "", {}, "sha512-0je+qPKHEMohvfRTCEo3CrPG6cAzAYgmzKyxRiYSSDkS6eGJdyVJm7WaYA5ECaAD9wLB2T4EEeymA5aFVcYXCA=="],

    "detect-indent": ["detect-indent@6.1.0", "", {}, "sha512-reYkTUJAZb9gUuZ2RvVCNhVHdg62RHnJ7WJl8ftMi4diZ6NWlciOzQN88pUhSELEwflJht4oQDv0F0BMlwaYtA=="],

    "detect-libc": ["detect-libc@2.0.4", "", {}, "sha512-3UDv+G9CsCKO1WKMGw9fwq/SWJYbI0c5Y7LU1AXYoDdbhE2AHQ6N6Nb34sG8Fj7T5APy8qXDCKuuIHd1BR0tVA=="],

    "dir-glob": ["dir-glob@3.0.1", "", { "dependencies": { "path-type": "^4.0.0" } }, "sha512-WkrWp9GR4KXfKGYzOLmTuGVi1UWFfws377n9cc55/tb6DuqyF6pcQ5AbiHEshaDpY9v6oaSr2XCDidGmMwdzIA=="],

    "dunder-proto": ["dunder-proto@1.0.1", "", { "dependencies": { "call-bind-apply-helpers": "^1.0.1", "es-errors": "^1.3.0", "gopd": "^1.2.0" } }, "sha512-KIN/nDJBQRcXw0MLVhZE9iQHmG68qAVIBg9CqmUYjmQIhgij9U5MFvrqkUL5FbtyyzZuOeOt0zdeRe4UY7ct+A=="],

    "ee-first": ["ee-first@1.1.1", "", {}, "sha512-WMwm9LhRUo+WUaRN+vRuETqG89IgZphVSNkdFgeb6sS/E4OrDIN7t48CAewSHXc6C8lefD8KKfr5vY61brQlow=="],

    "effect": ["effect@3.17.14", "", { "dependencies": { "@standard-schema/spec": "^1.0.0", "fast-check": "^3.23.1" } }, "sha512-VpIZz72+cg3357vLkNHN8CG+Uq2X0QHNv3qkyGInvG3lG5K7Ala1JliGIAdgNvwzaN37J27FuzVD8m0kEiv2Ig=="],

    "encodeurl": ["encodeurl@2.0.0", "", {}, "sha512-Q0n9HRi4m6JuGIV1eFlmvJB7ZEVxu93IrMyiMsGC0lrMJMWzRgx6WGquyfQgZVb31vhGgXnfmPNNXmxnOkRBrg=="],

    "end-of-stream": ["end-of-stream@1.4.5", "", { "dependencies": { "once": "^1.4.0" } }, "sha512-ooEGc6HP26xXq/N+GCGOT0JKCLDGrq2bQUZrQ7gyrJiZANJ/8YDTxTpQBXGMn+WbIQXNVpyWymm7KYVICQnyOg=="],

    "enquirer": ["enquirer@2.4.1", "", { "dependencies": { "ansi-colors": "^4.1.1", "strip-ansi": "^6.0.1" } }, "sha512-rRqJg/6gd538VHvR3PSrdRBb/1Vy2YfzHqzvbhGIQpDRKIa4FgV/54b5Q1xYSxOOwKvjXweS26E0Q+nAMwp2pQ=="],

    "error-stack-parser-es": ["error-stack-parser-es@1.0.5", "", {}, "sha512-5qucVt2XcuGMcEGgWI7i+yZpmpByQ8J1lHhcL7PwqCwu9FPP3VUXzT4ltHe5i2z9dePwEHcDVOAfSnHsOlCXRA=="],

    "es-define-property": ["es-define-property@1.0.1", "", {}, "sha512-e3nRfgfUZ4rNGL232gUgX06QNyyez04KdjFrF+LTRoOXmrOgFKDg4BCdsjW8EnT69eqdYGmRpJwiPVYNrCaW3g=="],

    "es-errors": ["es-errors@1.3.0", "", {}, "sha512-Zf5H2Kxt2xjTvbJvP2ZWLEICxA6j+hAmMzIlypy4xcBg1vKVnx89Wy0GbS+kf5cwCVFFzdCFh2XSCFNULS6csw=="],

    "es-object-atoms": ["es-object-atoms@1.1.1", "", { "dependencies": { "es-errors": "^1.3.0" } }, "sha512-FGgH2h8zKNim9ljj7dankFPcICIK9Cp5bm+c2gQSYePhpaG5+esrLODihIorn+Pe6FGJzWhXQotPv73jTaldXA=="],

    "esbuild": ["esbuild@0.25.4", "", { "optionalDependencies": { "@esbuild/aix-ppc64": "0.25.4", "@esbuild/android-arm": "0.25.4", "@esbuild/android-arm64": "0.25.4", "@esbuild/android-x64": "0.25.4", "@esbuild/darwin-arm64": "0.25.4", "@esbuild/darwin-x64": "0.25.4", "@esbuild/freebsd-arm64": "0.25.4", "@esbuild/freebsd-x64": "0.25.4", "@esbuild/linux-arm": "0.25.4", "@esbuild/linux-arm64": "0.25.4", "@esbuild/linux-ia32": "0.25.4", "@esbuild/linux-loong64": "0.25.4", "@esbuild/linux-mips64el": "0.25.4", "@esbuild/linux-ppc64": "0.25.4", "@esbuild/linux-riscv64": "0.25.4", "@esbuild/linux-s390x": "0.25.4", "@esbuild/linux-x64": "0.25.4", "@esbuild/netbsd-arm64": "0.25.4", "@esbuild/netbsd-x64": "0.25.4", "@esbuild/openbsd-arm64": "0.25.4", "@esbuild/openbsd-x64": "0.25.4", "@esbuild/sunos-x64": "0.25.4", "@esbuild/win32-arm64": "0.25.4", "@esbuild/win32-ia32": "0.25.4", "@esbuild/win32-x64": "0.25.4" }, "bin": { "esbuild": "bin/esbuild" } }, "sha512-8pgjLUcUjcgDg+2Q4NYXnPbo/vncAY4UmyaCm0jZevERqCHZIaWwdJHkf8XQtu4AxSKCdvrUbT0XUr1IdZzI8Q=="],

    "escape-html": ["escape-html@1.0.3", "", {}, "sha512-NiSupZ4OeuGwr68lGIeym/ksIZMJodUGOSCZ/FSnTxcrekbvqrgdUxlJOMpijaKZVjAJrWrGs/6Jy8OMuyj9ow=="],

    "esprima": ["esprima@4.0.1", "", { "bin": { "esparse": "./bin/esparse.js", "esvalidate": "./bin/esvalidate.js" } }, "sha512-eGuFFw7Upda+g4p+QHvnW0RyTX/SVeJBDM/gCtMARO0cLuT2HcEKnTPvhjV6aGeqrCB/sbNop0Kszm0jsaWU4A=="],

    "etag": ["etag@1.8.1", "", {}, "sha512-aIL5Fx7mawVa300al2BnEE4iNvo1qETxLrPI/o05L7z6go7fCw1J6EQmbK4FmJ2AS7kgVF/KEZWufBfdClMcPg=="],

    "eventsource": ["eventsource@3.0.7", "", { "dependencies": { "eventsource-parser": "^3.0.1" } }, "sha512-CRT1WTyuQoD771GW56XEZFQ/ZoSfWid1alKGDYMmkt2yl8UXrVR4pspqWNEcqKvVIzg6PAltWjxcSSPrboA4iA=="],

    "eventsource-parser": ["eventsource-parser@3.0.6", "", {}, "sha512-Vo1ab+QXPzZ4tCa8SwIHJFaSzy4R6SHf7BY79rFBDf0idraZWAkYrDjDj8uWaSm3S2TK+hJ7/t1CEmZ7jXw+pg=="],

    "exit-hook": ["exit-hook@2.2.1", "", {}, "sha512-eNTPlAD67BmP31LDINZ3U7HSF8l57TxOY2PmBJ1shpCvpnxBF93mWCE8YHBnXs8qiUZJc9WDcWIeC3a2HIAMfw=="],

    "express": ["express@5.1.0", "", { "dependencies": { "accepts": "^2.0.0", "body-parser": "^2.2.0", "content-disposition": "^1.0.0", "content-type": "^1.0.5", "cookie": "^0.7.1", "cookie-signature": "^1.2.1", "debug": "^4.4.0", "encodeurl": "^2.0.0", "escape-html": "^1.0.3", "etag": "^1.8.1", "finalhandler": "^2.1.0", "fresh": "^2.0.0", "http-errors": "^2.0.0", "merge-descriptors": "^2.0.0", "mime-types": "^3.0.0", "on-finished": "^2.4.1", "once": "^1.4.0", "parseurl": "^1.3.3", "proxy-addr": "^2.0.7", "qs": "^6.14.0", "range-parser": "^1.2.1", "router": "^2.2.0", "send": "^1.1.0", "serve-static": "^2.2.0", "statuses": "^2.0.1", "type-is": "^2.0.1", "vary": "^1.1.2" } }, "sha512-DT9ck5YIRU+8GYzzU5kT3eHGA5iL+1Zd0EutOmTE9Dtk+Tvuzd23VBU+ec7HPNSTxXYO55gPV/hq4pSBJDjFpA=="],

    "express-rate-limit": ["express-rate-limit@7.5.1", "", { "peerDependencies": { "express": ">= 4.11" } }, "sha512-7iN8iPMDzOMHPUYllBEsQdWVB6fPDMPqwjBaFrgr4Jgr/+okjvzAy+UHlYYL/Vs0OsOrMkwS6PJDkFlJwoxUnw=="],

    "exsolve": ["exsolve@1.0.7", "", {}, "sha512-VO5fQUzZtI6C+vx4w/4BWJpg3s/5l+6pRQEHzFRM8WFi4XffSP1Z+4qi7GbjWbvRQEbdIco5mIMq+zX4rPuLrw=="],

    "extendable-error": ["extendable-error@0.1.7", "", {}, "sha512-UOiS2in6/Q0FK0R0q6UY9vYpQ21mr/Qn1KOnte7vsACuNJf514WvCCUHSRCPcgjPT2bAhNIJdlE6bVap1GKmeg=="],

    "fast-check": ["fast-check@3.23.2", "", { "dependencies": { "pure-rand": "^6.1.0" } }, "sha512-h5+1OzzfCC3Ef7VbtKdcv7zsstUQwUDlYpUTvjeUsJAssPgLn7QzbboPtL5ro04Mq0rPOsMzl7q5hIbRs2wD1A=="],

    "fast-copy": ["fast-copy@3.0.2", "", {}, "sha512-dl0O9Vhju8IrcLndv2eU4ldt1ftXMqqfgN4H1cpmGV7P6jeB9FwpN9a2c8DPGE1Ys88rNUJVYDHq73CGAGOPfQ=="],

    "fast-deep-equal": ["fast-deep-equal@3.1.3", "", {}, "sha512-f3qQ9oQy9j2AhBe/H9VC91wLmKBCCU/gDOnKNAYG5hswO7BLKj09Hc5HYNz9cGI++xlpDCIgDaitVs03ATR84Q=="],

    "fast-glob": ["fast-glob@3.3.3", "", { "dependencies": { "@nodelib/fs.stat": "^2.0.2", "@nodelib/fs.walk": "^1.2.3", "glob-parent": "^5.1.2", "merge2": "^1.3.0", "micromatch": "^4.0.8" } }, "sha512-7MptL8U0cqcFdzIzwOTHoilX9x5BrNqye7Z/LuC7kCMRio1EMSyqRK3BEAUD7sXRq4iT4AzTVuZdhgQ2TCvYLg=="],

    "fast-json-stable-stringify": ["fast-json-stable-stringify@2.1.0", "", {}, "sha512-lhd/wF+Lk98HZoTCtlVraHtfh5XYijIjalXck7saUtuanSDyLMxnHhSXEDJqHxD7msR8D0uCmqlkwjCV8xvwHw=="],

    "fast-redact": ["fast-redact@3.5.0", "", {}, "sha512-dwsoQlS7h9hMeYUq1W++23NDcBLV4KqONnITDV9DjfS3q1SgDGVrBdvvTLUotWtPSD7asWDV9/CmsZPy8Hf70A=="],

    "fast-safe-stringify": ["fast-safe-stringify@2.1.1", "", {}, "sha512-W+KJc2dmILlPplD/H4K9l9LcAHAfPtP6BY84uVLXQ6Evcz9Lcg33Y2z1IVblT6xdY54PXYVHEv+0Wpq8Io6zkA=="],

    "fast-sha256": ["fast-sha256@1.3.0", "", {}, "sha512-n11RGP/lrWEFI/bWdygLxhI+pVeo1ZYIVwvvPkW7azl/rOy+F3HYRZ2K5zeE9mmkhQppyv9sQFx0JM9UabnpPQ=="],

    "fastq": ["fastq@1.19.1", "", { "dependencies": { "reusify": "^1.0.4" } }, "sha512-GwLTyxkCXjXbxqIhTsMI2Nui8huMPtnxg7krajPJAjnEG/iiOS7i+zCtWGZR9G0NBKbXKh6X9m9UIsYX/N6vvQ=="],

    "fdir": ["fdir@6.5.0", "", { "peerDependencies": { "picomatch": "^3 || ^4" }, "optionalPeers": ["picomatch"] }, "sha512-tIbYtZbucOs0BRGqPJkshJUYdL+SDH7dVM8gjy+ERp3WAUjLEFJE+02kanyHtwjWOnwrKYBiwAmM0p4kLJAnXg=="],

    "fill-range": ["fill-range@7.1.1", "", { "dependencies": { "to-regex-range": "^5.0.1" } }, "sha512-YsGpe3WHLK8ZYi4tWDg2Jy3ebRz2rXowDxnld4bkQB00cc/1Zw9AWnC0i9ztDJitivtQvaI9KaLyKrc+hBW0yg=="],

    "filter-obj": ["filter-obj@5.1.0", "", {}, "sha512-qWeTREPoT7I0bifpPUXtxkZJ1XJzxWtfoWWkdVGqa+eCr3SHW/Ocp89o8vLvbUuQnadybJpjOKu4V+RwO6sGng=="],

    "finalhandler": ["finalhandler@2.1.0", "", { "dependencies": { "debug": "^4.4.0", "encodeurl": "^2.0.0", "escape-html": "^1.0.3", "on-finished": "^2.4.1", "parseurl": "^1.3.3", "statuses": "^2.0.1" } }, "sha512-/t88Ty3d5JWQbWYgaOGCCYfXRwV1+be02WqYYlL6h0lEiUAMPM8o8qKGO01YIkOHzka2up08wvgYD0mDiI+q3Q=="],

    "find-up": ["find-up@4.1.0", "", { "dependencies": { "locate-path": "^5.0.0", "path-exists": "^4.0.0" } }, "sha512-PpOwAdQ/YlXQ2vj8a3h8IipDuYRi3wceVQQGYWxNINccq40Anw7BlsEXCMbt1Zt+OLA6Fq9suIpIWD0OsnISlw=="],

    "forwarded": ["forwarded@0.2.0", "", {}, "sha512-buRG0fpBtRHSTCOASe6hD258tEubFoRLb4ZNA6NxMVHNw2gOcwHo9wyablzMzOA5z9xA9L1KNjk/Nt6MT9aYow=="],

    "fresh": ["fresh@2.0.0", "", {}, "sha512-Rx/WycZ60HOaqLKAi6cHRKKI7zxWbJ31MhntmtwMoaTeF7XFH9hhBp8vITaMidfljRQ6eYWCKkaTK+ykVJHP2A=="],

    "fs-extra": ["fs-extra@7.0.1", "", { "dependencies": { "graceful-fs": "^4.1.2", "jsonfile": "^4.0.0", "universalify": "^0.1.0" } }, "sha512-YJDaCJZEnBmcbw13fvdAM9AwNOJwOzrE4pqMqBq5nFiEqXUqHwlK4B+3pUw6JNvfSPtX05xFHtYy/1ni01eGCw=="],

    "fs-minipass": ["fs-minipass@2.1.0", "", { "dependencies": { "minipass": "^3.0.0" } }, "sha512-V/JgOLFCS+R6Vcq0slCuaeWEdNC3ouDlJMNIsacH2VtALiu9mV4LPrHc5cDl8k5aw6J8jwgWWpiTo5RYhmIzvg=="],

    "fsevents": ["fsevents@2.3.3", "", { "os": "darwin" }, "sha512-5xoDfX+fL7faATnagmWPpbFtwh/R77WmMMqqHGS65C3vvB0YHrgF+B1YmZ3441tMj5n63k0212XNoJwzlhffQw=="],

    "function-bind": ["function-bind@1.1.2", "", {}, "sha512-7XHNxH7qX9xG5mIwxkhumTox/MIRNcOgDrxWsMt2pAr23WHp6MrRlN7FBSFpCpr+oVO0F744iUgR82nJMfG2SA=="],

    "get-intrinsic": ["get-intrinsic@1.3.0", "", { "dependencies": { "call-bind-apply-helpers": "^1.0.2", "es-define-property": "^1.0.1", "es-errors": "^1.3.0", "es-object-atoms": "^1.1.1", "function-bind": "^1.1.2", "get-proto": "^1.0.1", "gopd": "^1.2.0", "has-symbols": "^1.1.0", "hasown": "^2.0.2", "math-intrinsics": "^1.1.0" } }, "sha512-9fSjSaos/fRIVIp+xSJlE6lfwhES7LNtKaCBIamHsjr2na1BiABJPo0mOjjz8GJDURarmCPGqaiVg5mfjb98CQ=="],

    "get-proto": ["get-proto@1.0.1", "", { "dependencies": { "dunder-proto": "^1.0.1", "es-object-atoms": "^1.0.0" } }, "sha512-sTSfBjoXBp89JvIKIefqw7U2CCebsc74kiY6awiGogKtoSGbgjYE/G/+l9sF3MWFPNc9IcoOC4ODfKHfxFmp0g=="],

    "giget": ["giget@1.2.5", "", { "dependencies": { "citty": "^0.1.6", "consola": "^3.4.0", "defu": "^6.1.4", "node-fetch-native": "^1.6.6", "nypm": "^0.5.4", "pathe": "^2.0.3", "tar": "^6.2.1" }, "bin": { "giget": "dist/cli.mjs" } }, "sha512-r1ekGw/Bgpi3HLV3h1MRBIlSAdHoIMklpaQ3OQLFcRw9PwAj2rqigvIbg+dBUI51OxVI2jsEtDywDBjSiuf7Ug=="],

    "glob-parent": ["glob-parent@5.1.2", "", { "dependencies": { "is-glob": "^4.0.1" } }, "sha512-AOIgSQCepiJYwP3ARnGx+5VnTu2HBYdzbGP45eLw1vr3zB3vZLeyed1sC9hnbcOc9/SrMyM5RPQrkGz4aS9Zow=="],

    "glob-to-regexp": ["glob-to-regexp@0.4.1", "", {}, "sha512-lkX1HJXwyMcprw/5YUZc2s7DrpAiHB21/V+E1rHUrVNokkvB6bqMzT0VfV6/86ZNabt1k14YOIaT7nDvOX3Iiw=="],

    "globby": ["globby@11.1.0", "", { "dependencies": { "array-union": "^2.1.0", "dir-glob": "^3.0.1", "fast-glob": "^3.2.9", "ignore": "^5.2.0", "merge2": "^1.4.1", "slash": "^3.0.0" } }, "sha512-jhIXaOzy1sb8IyocaruWSn1TjmnBVs8Ayhcy83rmxNJ8q2uWKCAj3CnJY+KpGSXCueAPc0i05kVvVKtP1t9S3g=="],

    "gopd": ["gopd@1.2.0", "", {}, "sha512-ZUKRh6/kUFoAiTAtTYPZJ3hw9wNxx+BIBOijnlG9PnrJsCcSjs1wyyD6vJpaYtgnzDrKYRSqf3OO6Rfa93xsRg=="],

    "graceful-fs": ["graceful-fs@4.2.11", "", {}, "sha512-RbJ5/jmFcNNCcDV5o9eTnBLJ/HszWV0P73bc+Ff4nS/rJj+YaS6IGyiOL0VoBYX+l1Wrl3k63h/KrH+nhJ0XvQ=="],

    "has-symbols": ["has-symbols@1.1.0", "", {}, "sha512-1cDNdwJ2Jaohmb3sg4OmKaMBwuC48sYni5HUw2DvsC8LjGTLK9h+eb1X6RyuOHe4hT0ULCW68iomhjUoKUqlPQ=="],

    "hasown": ["hasown@2.0.2", "", { "dependencies": { "function-bind": "^1.1.2" } }, "sha512-0hJU9SCPvmMzIBdZFqNPXWa6dqh7WdH0cII9y+CyS8rG3nL48Bclra9HmKhVVUHyPWNH5Y7xDwAB7bfgSjkUMQ=="],

    "help-me": ["help-me@5.0.0", "", {}, "sha512-7xgomUX6ADmcYzFik0HzAxh/73YlKR9bmFzf51CZwR+b6YtzU2m0u49hQCqV6SvlqIqsaxovfwdvbnsw3b/zpg=="],

    "hono": ["hono@4.9.6", "", {}, "sha512-doVjXhSFvYZ7y0dNokjwwSahcrAfdz+/BCLvAMa/vHLzjj8+CFyV5xteThGUsKdkaasgN+gF2mUxao+SGLpUeA=="],

    "http-errors": ["http-errors@2.0.0", "", { "dependencies": { "depd": "2.0.0", "inherits": "2.0.4", "setprototypeof": "1.2.0", "statuses": "2.0.1", "toidentifier": "1.0.1" } }, "sha512-FtwrG/euBzaEjYeRqOgly7G0qviiXoJWnvEH2Z1plBdXgbyjv34pHTSb9zoeHMyDy33+DWy5Wt9Wo+TURtOYSQ=="],

    "human-id": ["human-id@4.1.1", "", { "bin": { "human-id": "dist/cli.js" } }, "sha512-3gKm/gCSUipeLsRYZbbdA1BD83lBoWUkZ7G9VFrhWPAU76KwYo5KR8V28bpoPm/ygy0x5/GCbpRQdY7VLYCoIg=="],

    "iconv-lite": ["iconv-lite@0.6.3", "", { "dependencies": { "safer-buffer": ">= 2.1.2 < 3.0.0" } }, "sha512-4fCk79wshMdzMp2rH06qWrJE4iolqLhCUH+OiuIgU++RB0+94NlDL81atO7GX55uUKueo0txHNtvEyI6D7WdMw=="],

    "ignore": ["ignore@5.3.2", "", {}, "sha512-hsBTNUqQTDwkWtcdYI2i06Y/nUBEsNEDJKjWdigLvegy8kDuJAS8uRlpkkcQpyEXL0Z/pjDy5HBmMjRCJ2gq+g=="],

    "inherits": ["inherits@2.0.4", "", {}, "sha512-k/vGaX4/Yla3WzyMCvTQOXYeIHvqOKtnqBduzTHpzpQZzAskKMhZ2K+EnBiSM9zGSoIFeMpXKxa4dYeZIQqewQ=="],

    "ipaddr.js": ["ipaddr.js@1.9.1", "", {}, "sha512-0KI/607xoxSToH7GjN1FfSbLoU0+btTicjsQSWQlh/hZykN8KpmMf7uYwPW3R+akZ6R/w18ZlXSHBYXiYUPO3g=="],

    "is-arrayish": ["is-arrayish@0.3.2", "", {}, "sha512-eVRqCvVlZbuw3GrM63ovNSNAeA1K16kaR/LRY/92w0zxQ5/1YzwblUX652i4Xs9RwAGjW9d9y6X88t8OaAJfWQ=="],

    "is-docker": ["is-docker@3.0.0", "", { "bin": { "is-docker": "cli.js" } }, "sha512-eljcgEDlEns/7AXFosB5K/2nCM4P7FQPkGc/DWLy5rmFEWvZayGrik1d9/QIY5nJ4f9YsVvBkA6kJpHn9rISdQ=="],

    "is-extglob": ["is-extglob@2.1.1", "", {}, "sha512-SbKbANkN603Vi4jEZv49LeVJMn4yGwsbzZworEoyEiutsN3nJYdbO36zfhGJ6QEDpOZIFkDtnq5JRxmvl3jsoQ=="],

    "is-glob": ["is-glob@4.0.3", "", { "dependencies": { "is-extglob": "^2.1.1" } }, "sha512-xelSayHH36ZgE7ZWhli7pW34hNbNl8Ojv5KVmkJD4hBdD3th8Tfk9vYasLM+mXWOZhFkgZfxhLSnrwRr4elSSg=="],

    "is-inside-container": ["is-inside-container@1.0.0", "", { "dependencies": { "is-docker": "^3.0.0" }, "bin": { "is-inside-container": "cli.js" } }, "sha512-KIYLCCJghfHZxqjYBE7rEy0OBuTd5xCHS7tHVgvCLkx7StIoaxwNW3hCALgEUjFfeRk+MG/Qxmp/vtETEF3tRA=="],

    "is-number": ["is-number@7.0.0", "", {}, "sha512-41Cifkg6e8TylSpdtTpeLVMqvSBEVzTttHvERD741+pnZ8ANv0004MRL43QKPDlK9cGvNp6NZWZUBlbGXYxxng=="],

    "is-promise": ["is-promise@4.0.0", "", {}, "sha512-hvpoI6korhJMnej285dSg6nu1+e6uxs7zG3BYAm5byqDsgJNWwxzM6z6iZiAgQR4TJ30JmBTOwqZUw3WlyH3AQ=="],

    "is-subdir": ["is-subdir@1.2.0", "", { "dependencies": { "better-path-resolve": "1.0.0" } }, "sha512-2AT6j+gXe/1ueqbW6fLZJiIw3F8iXGJtt0yDrZaBhAZEG1raiTxKWU+IPqMCzQAXOUCKdA4UDMgacKH25XG2Cw=="],

    "is-windows": ["is-windows@1.0.2", "", {}, "sha512-eXK1UInq2bPmjyX6e3VHIzMLobc4J94i4AWn+Hpq3OU5KkrRC96OAcR3PRJ/pGu6m8TRnBHP9dkXQVsT/COVIA=="],

    "is-wsl": ["is-wsl@3.1.0", "", { "dependencies": { "is-inside-container": "^1.0.0" } }, "sha512-UcVfVfaK4Sc4m7X3dUSoHoozQGBEFeDC+zVo06t98xe8CzHSZZBekNXH+tu0NalHolcJ/QAGqS46Hef7QXBIMw=="],

    "isbinaryfile": ["isbinaryfile@5.0.6", "", {}, "sha512-I+NmIfBHUl+r2wcDd6JwE9yWje/PIVY/R5/CmV8dXLZd5K+L9X2klAOwfAHNnondLXkbHyTAleQAWonpTJBTtw=="],

    "isexe": ["isexe@2.0.0", "", {}, "sha512-RHxMLp9lnKHGHRng9QFhRCMbYAcVpn69smSGcq3f36xjgVVWThj4qqLbTLlq7Ssj8B+fIQ1EuCEGI2lKsyQeIw=="],

    "joycon": ["joycon@3.1.1", "", {}, "sha512-34wB/Y7MW7bzjKRjUKTa46I2Z7eV62Rkhva+KkopW7Qvv/OSWBqvkSY7vusOPrNuZcUG3tApvdVgNB8POj3SPw=="],

    "js-cookie": ["js-cookie@3.0.5", "", {}, "sha512-cEiJEAEoIbWfCZYKWhVwFuvPX1gETRYPw6LlaTKoxD3s2AkXzkCjnp6h0V77ozyqj0jakteJ4YqDJT830+lVGw=="],

    "js-yaml": ["js-yaml@3.14.1", "", { "dependencies": { "argparse": "^1.0.7", "esprima": "^4.0.0" }, "bin": { "js-yaml": "bin/js-yaml.js" } }, "sha512-okMH7OXXJ7YrN9Ok3/SXrnu4iX9yOk+25nqX4imS2npuvTYDmo/QEZoqwZkYaIDk3jVvBOTOIEgEhaLOynBS9g=="],

    "json-schema-traverse": ["json-schema-traverse@0.4.1", "", {}, "sha512-xbbCH5dCYU5T8LcEhhuh7HJ88HXuW3qsI3Y0zOZFKfZEHcpWiHU/Jxzk629Brsab/mMiHQti9wMP+845RPe3Vg=="],

    "jsonfile": ["jsonfile@4.0.0", "", { "optionalDependencies": { "graceful-fs": "^4.1.6" } }, "sha512-m6F1R3z8jjlf2imQHS2Qez5sjKWQzbuuhuJ/FKYFRZvPE3PuHcSMVZzfsLhGVOkfd20obL5SWEBew5ShlquNxg=="],

    "kleur": ["kleur@4.1.5", "", {}, "sha512-o+NO+8WrRiQEE4/7nwRJhN1HWpVmJm511pBHUxPLtp0BUISzlBplORYSmTclCnJvQq2tKu/sgl3xVpkc7ZWuQQ=="],

    "locate-path": ["locate-path@5.0.0", "", { "dependencies": { "p-locate": "^4.1.0" } }, "sha512-t7hw9pI+WvuwNJXwk5zVHpyhIqzg2qTlklJOf0mVxGSbe3Fp2VieZcduNYjaLDoy6p9uGpQEGWG87WpMKlNq8g=="],

    "lodash.startcase": ["lodash.startcase@4.4.0", "", {}, "sha512-+WKqsK294HMSc2jEbNgpHpd0JfIBhp7rEV4aqXWqFr6AlXov+SlcgB1Fv01y2kGe3Gc8nMW7VA0SrGuSkRfIEg=="],

    "math-intrinsics": ["math-intrinsics@1.1.0", "", {}, "sha512-/IXtbwEk5HTPyEwyKX6hGkYXxM9nbj64B+ilVJnC/R6B0pH5G4V3b0pVbL7DBj4tkhBAppbQUlf6F6Xl9LHu1g=="],

    "mcp-lite": ["mcp-lite@workspace:packages/core"],

    "media-typer": ["media-typer@1.1.0", "", {}, "sha512-aisnrDP4GNe06UcKFnV5bfMNPBUw4jsLGaWwWfnH3v02GnBuXX2MCVn5RbrWo0j3pczUilYblq7fQ7Nw2t5XKw=="],

    "merge-descriptors": ["merge-descriptors@2.0.0", "", {}, "sha512-Snk314V5ayFLhp3fkUREub6WtjBfPdCPY1Ln8/8munuLuiYhsABgBVWsozAG+MWMbVEvcdcpbi9R7ww22l9Q3g=="],

    "merge2": ["merge2@1.4.1", "", {}, "sha512-8q7VEgMJW4J8tcfVPy8g09NcQwZdbwFEqhe/WZkoIzjn/3TGDwtOCYtXGxA3O8tPzpczCCDgv+P2P5y00ZJOOg=="],

    "micromatch": ["micromatch@4.0.8", "", { "dependencies": { "braces": "^3.0.3", "picomatch": "^2.3.1" } }, "sha512-PXwfBhYu0hBCPw8Dn0E+WDYb7af3dSLVWKi3HGv84IdF4TyFoC0ysxFd0Goxw7nSv4T/PzEJQxsYsEiFCKo2BA=="],

    "mime": ["mime@3.0.0", "", { "bin": { "mime": "cli.js" } }, "sha512-jSCU7/VB1loIWBZe14aEYHU/+1UMEHoaO7qxCOVJOw9GgH72VAWppxNcjU+x9a2k3GSIBXNKxXQFqRvvZ7vr3A=="],

    "mime-db": ["mime-db@1.54.0", "", {}, "sha512-aU5EJuIN2WDemCcAp2vFBfp/m4EAhWJnUNSSw0ixs7/kXbd6Pg64EmwJkNdFhB8aWt1sH2CTXrLxo/iAGV3oPQ=="],

    "mime-types": ["mime-types@3.0.1", "", { "dependencies": { "mime-db": "^1.54.0" } }, "sha512-xRc4oEhT6eaBpU1XF7AjpOFD+xQmXNB5OVKwp4tqCuBpHLS/ZbBDrc07mYTDqVMg6PfxUjjNp85O6Cd2Z/5HWA=="],

    "miniflare": ["miniflare@4.20250906.1", "", { "dependencies": { "@cspotcode/source-map-support": "0.8.1", "acorn": "8.14.0", "acorn-walk": "8.3.2", "exit-hook": "2.2.1", "glob-to-regexp": "0.4.1", "sharp": "^0.33.5", "stoppable": "1.1.0", "undici": "7.14.0", "workerd": "1.20250906.0", "ws": "8.18.0", "youch": "4.1.0-beta.10", "zod": "3.22.3" }, "bin": { "miniflare": "bootstrap.js" } }, "sha512-yuPHog7j+GKHtRaKKF3Mpwvb5SVtvmkQpY/f9Ue0xhG/fYQcaxTKVO6RAB1pUN1jSyvmDOxVEAFFVoni8GYl3g=="],

    "minimist": ["minimist@1.2.8", "", {}, "sha512-2yyAR8qBkN3YuheJanUpWC5U3bb5osDywNB8RzDVlDwDHbocAJveqqj1u8+SVD7jkWT4yvsHCpWqqWqAxb0zCA=="],

    "minipass": ["minipass@5.0.0", "", {}, "sha512-3FnjYuehv9k6ovOEbyOswadCDPX1piCfhV8ncmYtHOjuPwylVWsghTLo7rabjC3Rx5xD4HDx8Wm1xnMF7S5qFQ=="],

    "minizlib": ["minizlib@2.1.2", "", { "dependencies": { "minipass": "^3.0.0", "yallist": "^4.0.0" } }, "sha512-bAxsR8BVfj60DWXHE3u30oHzfl4G7khkSuPW+qvpd7jFRHm7dLxOjUk1EHACJ/hxLY8phGJ0YhYHZo7jil7Qdg=="],

    "mkdirp": ["mkdirp@1.0.4", "", { "bin": { "mkdirp": "bin/cmd.js" } }, "sha512-vVqVZQyf3WLx2Shd0qJ9xuvqgAyKPLAiqITEtqW0oIUjzo3PePDd6fW9iFz30ef7Ysp/oiWqbhszeGWW2T6Gzw=="],

    "mlly": ["mlly@1.8.0", "", { "dependencies": { "acorn": "^8.15.0", "pathe": "^2.0.3", "pkg-types": "^1.3.1", "ufo": "^1.6.1" } }, "sha512-l8D9ODSRWLe2KHJSifWGwBqpTZXIXTeo8mlKjY+E2HAakaTeNpqAyBZ8GSqLzHgw4XmHmC8whvpjJNMbFZN7/g=="],

    "mri": ["mri@1.2.0", "", {}, "sha512-tzzskb3bG8LvYGFF/mDTpq3jpI6Q9wc3LEmBaghu+DdCssd1FakN7Bc0hVNmEyGq1bq3RgfkCb3cmQLpNPOroA=="],

    "ms": ["ms@2.1.3", "", {}, "sha512-6FlzubTLZG3J2a/NVCAleEhjzq5oxgHyaCU9yYXvcLsvoVaHJq/s5xXI6/XXP6tz7R9xAOtHnSO/tXtF3WRTlA=="],

    "negotiator": ["negotiator@1.0.0", "", {}, "sha512-8Ofs/AUQh8MaEcrlq5xOX0CQ9ypTF5dl78mjlMNfOK08fzpgTHQRQPBxcPlEtIw0yRpws+Zo/3r+5WRby7u3Gg=="],

    "node-fetch-native": ["node-fetch-native@1.6.7", "", {}, "sha512-g9yhqoedzIUm0nTnTqAQvueMPVOuIY16bqgAJJC8XOOubYFNwz6IER9qs0Gq2Xd0+CecCKFjtdDTMA4u4xG06Q=="],

    "nypm": ["nypm@0.5.4", "", { "dependencies": { "citty": "^0.1.6", "consola": "^3.4.0", "pathe": "^2.0.3", "pkg-types": "^1.3.1", "tinyexec": "^0.3.2", "ufo": "^1.5.4" }, "bin": { "nypm": "dist/cli.mjs" } }, "sha512-X0SNNrZiGU8/e/zAB7sCTtdxWTMSIO73q+xuKgglm2Yvzwlo8UoC5FNySQFCvl84uPaeADkqHUZUkWy4aH4xOA=="],

    "object-assign": ["object-assign@4.1.1", "", {}, "sha512-rJgTQnkUnH1sFw8yT6VSU3zD3sWmu6sZhIseY8VX+GRu3P6F7Fu+JNDoXfklElbLJSnc3FUQHVe4cU5hj+BcUg=="],

    "object-inspect": ["object-inspect@1.13.4", "", {}, "sha512-W67iLl4J2EXEGTbfeHCffrjDfitvLANg0UlX3wFUUSTx92KXRFegMHUVgSqE+wvhAbi4WqjGg9czysTV2Epbew=="],

    "ohash": ["ohash@2.0.11", "", {}, "sha512-RdR9FQrFwNBNXAr4GixM8YaRZRJ5PUWbKYbE5eOsrwAjJW0q2REGcf79oYPsLyskQCZG1PLN+S/K1V00joZAoQ=="],

    "on-exit-leak-free": ["on-exit-leak-free@2.1.2", "", {}, "sha512-0eJJY6hXLGf1udHwfNftBqH+g73EU4B504nZeKpz1sYRKafAghwxEJunB2O7rDZkL4PGfsMVnTXZ2EjibbqcsA=="],

    "on-finished": ["on-finished@2.4.1", "", { "dependencies": { "ee-first": "1.1.1" } }, "sha512-oVlzkg3ENAhCk2zdv7IJwd/QUD4z2RxRwpkcGY8psCVcCYZNq4wYnVWALHM+brtuJjePWiYF/ClmuDr8Ch5+kg=="],

    "once": ["once@1.4.0", "", { "dependencies": { "wrappy": "1" } }, "sha512-lNaJgI+2Q5URQBkccEKHTQOPaXdUxnZZElQTZY0MFUAuaEqe1E+Nyvgdz/aIyNi6Z9MzO5dv1H8n58/GELp3+w=="],

    "open": ["open@10.2.0", "", { "dependencies": { "default-browser": "^5.2.1", "define-lazy-prop": "^3.0.0", "is-inside-container": "^1.0.0", "wsl-utils": "^0.1.0" } }, "sha512-YgBpdJHPyQ2UE5x+hlSXcnejzAvD0b22U2OuAP+8OnlJT+PjWPxtgmGqKKc+RgTM63U9gN0YzrYc71R2WT/hTA=="],

    "outdent": ["outdent@0.5.0", "", {}, "sha512-/jHxFIzoMXdqPzTaCpFzAAWhpkSjZPF4Vsn6jAfNpmbH/ymsmd7Qc6VE9BGn0L6YMj6uwpQLxCECpus4ukKS9Q=="],

    "p-filter": ["p-filter@2.1.0", "", { "dependencies": { "p-map": "^2.0.0" } }, "sha512-ZBxxZ5sL2HghephhpGAQdoskxplTwr7ICaehZwLIlfL6acuVgZPm8yBNuRAFBGEqtD/hmUeq9eqLg2ys9Xr/yw=="],

    "p-limit": ["p-limit@2.3.0", "", { "dependencies": { "p-try": "^2.0.0" } }, "sha512-//88mFWSJx8lxCzwdAABTJL2MyWB12+eIY7MDL2SqLmAkeKU9qxRvWuSyTjm3FUmpBEMuFfckAIqEaVGUDxb6w=="],

    "p-locate": ["p-locate@4.1.0", "", { "dependencies": { "p-limit": "^2.2.0" } }, "sha512-R79ZZ/0wAxKGu3oYMlz8jy/kbhsNrS7SKZ7PxEHBgJ5+F2mtFW2fK2cOtBh1cHYkQsbzFV7I+EoRKe6Yt0oK7A=="],

    "p-map": ["p-map@2.1.0", "", {}, "sha512-y3b8Kpd8OAN444hxfBbFfj1FY/RjtTd8tzYwhUqNYXx0fXx2iX4maP4Qr6qhIKbQXI02wTLAda4fYUbDagTUFw=="],

    "p-try": ["p-try@2.2.0", "", {}, "sha512-R4nPAVTAU0B9D35/Gk3uJf/7XYbQcyohSKdvAxIRSNghFl4e71hVoGnBNQz9cWaXxO2I10KTC+3jMdvvoKw6dQ=="],

    "package-manager-detector": ["package-manager-detector@0.2.11", "", { "dependencies": { "quansync": "^0.2.7" } }, "sha512-BEnLolu+yuz22S56CU1SUKq3XC3PkwD5wv4ikR4MfGvnRVcmzXR9DwSlW2fEamyTPyXHomBJRzgapeuBvRNzJQ=="],

    "parseurl": ["parseurl@1.3.3", "", {}, "sha512-CiyeOxFT/JZyN5m0z9PfXw4SCBJ6Sygz1Dpl0wqjlhDEGGBP1GnsUVEL0p63hoG1fcj3fHynXi9NYO4nWOL+qQ=="],

    "path-exists": ["path-exists@4.0.0", "", {}, "sha512-ak9Qy5Q7jYb2Wwcey5Fpvg2KoAc/ZIhLSLOSBmRmygPsGwkVVt0fZa0qrtMz+m6tJTAHfZQ8FnmB4MG4LWy7/w=="],

    "path-key": ["path-key@3.1.1", "", {}, "sha512-ojmeN0qd+y0jszEtoY48r0Peq5dwMEkIlCOu6Q5f41lfkswXuKtYrhgoTpLnyIcHm24Uhqx+5Tqm2InSwLhE6Q=="],

    "path-to-regexp": ["path-to-regexp@6.3.0", "", {}, "sha512-Yhpw4T9C6hPpgPeA28us07OJeqZ5EzQTkbfwuhsUg0c237RomFoETJgmp2sa3F/41gfLE6G5cqcYwznmeEeOlQ=="],

    "path-type": ["path-type@4.0.0", "", {}, "sha512-gDKb8aZMDeD/tZWs9P6+q0J9Mwkdl6xMV8TjnGP3qJVJ06bdMgkbBlLU8IdfOsIsFz2BW1rNVT3XuNEl8zPAvw=="],

    "pathe": ["pathe@2.0.3", "", {}, "sha512-WUjGcAqP1gQacoQe+OBJsFA7Ld4DyXuUIjZ5cc75cLHvJ7dtNsTugphxIADwspS+AraAUePCKrSVtPLFj/F88w=="],

    "picocolors": ["picocolors@1.1.1", "", {}, "sha512-xceH2snhtb5M9liqDsmEw56le376mTZkEX/jEb/RxNFyegNul7eNslCXP9FDj/Lcu0X8KEyMceP2ntpaHrDEVA=="],

    "picomatch": ["picomatch@4.0.3", "", {}, "sha512-5gTmgEY/sqK6gFXLIsQNH19lWb4ebPDLA4SdLP7dsWkIXHWlG66oPuVvXSGFPppYZz8ZDZq0dYYrbHfBCVUb1Q=="],

    "pify": ["pify@4.0.1", "", {}, "sha512-uB80kBFb/tfd68bVleG9T5GGsGPjJrLAUpR5PZIrhBnIaRTQRjqdJSsIKkOP6OAIFbj7GOrcudc5pNjZ+geV2g=="],

    "pino": ["pino@9.9.5", "", { "dependencies": { "atomic-sleep": "^1.0.0", "fast-redact": "^3.1.1", "on-exit-leak-free": "^2.1.0", "pino-abstract-transport": "^2.0.0", "pino-std-serializers": "^7.0.0", "process-warning": "^5.0.0", "quick-format-unescaped": "^4.0.3", "real-require": "^0.2.0", "safe-stable-stringify": "^2.3.1", "sonic-boom": "^4.0.1", "thread-stream": "^3.0.0" }, "bin": { "pino": "bin.js" } }, "sha512-d1s98p8/4TfYhsJ09r/Azt30aYELRi6NNnZtEbqFw6BoGsdPVf5lKNK3kUwH8BmJJfpTLNuicjUQjaMbd93dVg=="],

    "pino-abstract-transport": ["pino-abstract-transport@2.0.0", "", { "dependencies": { "split2": "^4.0.0" } }, "sha512-F63x5tizV6WCh4R6RHyi2Ml+M70DNRXt/+HANowMflpgGFMAym/VKm6G7ZOQRjqN7XbGxK1Lg9t6ZrtzOaivMw=="],

    "pino-pretty": ["pino-pretty@13.1.1", "", { "dependencies": { "colorette": "^2.0.7", "dateformat": "^4.6.3", "fast-copy": "^3.0.2", "fast-safe-stringify": "^2.1.1", "help-me": "^5.0.0", "joycon": "^3.1.1", "minimist": "^1.2.6", "on-exit-leak-free": "^2.1.0", "pino-abstract-transport": "^2.0.0", "pump": "^3.0.0", "secure-json-parse": "^4.0.0", "sonic-boom": "^4.0.1", "strip-json-comments": "^5.0.2" }, "bin": { "pino-pretty": "bin.js" } }, "sha512-TNNEOg0eA0u+/WuqH0MH0Xui7uqVk9D74ESOpjtebSQYbNWJk/dIxCXIxFsNfeN53JmtWqYHP2OrIZjT/CBEnA=="],

    "pino-std-serializers": ["pino-std-serializers@7.0.0", "", {}, "sha512-e906FRY0+tV27iq4juKzSYPbUj2do2X2JX4EzSca1631EB2QJQUqGbDuERal7LCtOpxl6x3+nvo9NPZcmjkiFA=="],

    "pkce-challenge": ["pkce-challenge@5.0.0", "", {}, "sha512-ueGLflrrnvwB3xuo/uGob5pd5FN7l0MsLf0Z87o/UQmRtwjvfylfc9MurIxRAWywCYTgrvpXBcqjV4OfCYGCIQ=="],

    "pkg-pr-new": ["pkg-pr-new@0.0.59", "", { "dependencies": { "@actions/core": "^1.11.1", "@jsdevtools/ez-spawn": "^3.0.4", "@octokit/action": "^6.1.0", "ignore": "^5.3.1", "isbinaryfile": "^5.0.2", "pkg-types": "^1.1.1", "query-registry": "^3.0.1", "tinyglobby": "^0.2.9" }, "bin": { "pkg-pr-new": "bin/cli.js" } }, "sha512-dnSddkZUs5Qz6JhMmHTyYZuscwYRw8XbANazk0uObR89XS2N0AC0gtKMqWxYhgG14BT29kUHGy8aAOYFL1wfeg=="],

    "pkg-types": ["pkg-types@1.3.1", "", { "dependencies": { "confbox": "^0.1.8", "mlly": "^1.7.4", "pathe": "^2.0.1" } }, "sha512-/Jm5M4RvtBFVkKWRu2BLUTNP8/M2a+UwuAX+ae4770q1qVGtfjG+WTCupoZixokjmHiry8uI+dlY8KXYV5HVVQ=="],

    "playground": ["playground@workspace:playground"],

    "prettier": ["prettier@2.8.8", "", { "bin": { "prettier": "bin-prettier.js" } }, "sha512-tdN8qQGvNjw4CHbY+XXk0JgCXn9QiF21a55rBe5LJAU+kDyC4WQn4+awm2Xfk2lQMk5fKup9XgzTZtGkjBdP9Q=="],

    "process-warning": ["process-warning@5.0.0", "", {}, "sha512-a39t9ApHNx2L4+HBnQKqxxHNs1r7KF+Intd8Q/g1bUh6q0WIp9voPXJ/x0j+ZL45KF1pJd9+q2jLIRMfvEshkA=="],

    "proxy-addr": ["proxy-addr@2.0.7", "", { "dependencies": { "forwarded": "0.2.0", "ipaddr.js": "1.9.1" } }, "sha512-llQsMLSUDUPT44jdrU/O37qlnifitDP+ZwrmmZcoSKyLKvtZxpyV0n2/bD/N4tBAAZ/gJEdZU7KMraoK1+XYAg=="],

    "pump": ["pump@3.0.3", "", { "dependencies": { "end-of-stream": "^1.1.0", "once": "^1.3.1" } }, "sha512-todwxLMY7/heScKmntwQG8CXVkWUOdYxIvY2s0VWAAMh/nd8SoYiRaKjlr7+iCs984f2P8zvrfWcDDYVb73NfA=="],

    "punycode": ["punycode@2.3.1", "", {}, "sha512-vYt7UD1U9Wg6138shLtLOvdAu+8DsC/ilFtEVHcH+wydcSpNE20AfSOduf6MkRFahL5FY7X1oU7nKVZFtfq8Fg=="],

    "pure-rand": ["pure-rand@6.1.0", "", {}, "sha512-bVWawvoZoBYpp6yIoQtQXHZjmz35RSVHnUOTefl8Vcjr8snTPY1wnpSPMWekcFwbxI6gtmT7rSYPFvz71ldiOA=="],

    "qs": ["qs@6.14.0", "", { "dependencies": { "side-channel": "^1.1.0" } }, "sha512-YWWTjgABSKcvs/nWBi9PycY/JiPJqOD4JA6o9Sej2AtvSGarXxKC3OQSk4pAarbdQlKAh5D4FCQkJNkW+GAn3w=="],

    "quansync": ["quansync@0.2.11", "", {}, "sha512-AifT7QEbW9Nri4tAwR5M/uzpBuqfZf+zwaEM/QkzEjj7NBuFD2rBuy0K3dE+8wltbezDV7JMA0WfnCPYRSYbXA=="],

    "query-registry": ["query-registry@3.0.1", "", { "dependencies": { "query-string": "^9.0.0", "quick-lru": "^7.0.0", "url-join": "^5.0.0", "validate-npm-package-name": "^5.0.1", "zod": "^3.23.8", "zod-package-json": "^1.0.3" } }, "sha512-M9RxRITi2mHMVPU5zysNjctUT8bAPx6ltEXo/ir9+qmiM47Y7f0Ir3+OxUO5OjYAWdicBQRew7RtHtqUXydqlg=="],

    "query-string": ["query-string@9.3.0", "", { "dependencies": { "decode-uri-component": "^0.4.1", "filter-obj": "^5.1.0", "split-on-first": "^3.0.0" } }, "sha512-IQHOQ9aauHAApwAaUYifpEyLHv6fpVGVkMOnwPzcDScLjbLj8tLsILn6unSW79NafOw1llh8oK7Gd0VwmXBFmA=="],

    "queue-microtask": ["queue-microtask@1.2.3", "", {}, "sha512-NuaNSa6flKT5JaSYQzJok04JzTL1CA6aGhv5rfLW3PgqA+M2ChpZQnAC8h8i4ZFkBS8X5RqkDBHA7r4hej3K9A=="],

    "quick-format-unescaped": ["quick-format-unescaped@4.0.4", "", {}, "sha512-tYC1Q1hgyRuHgloV/YXs2w15unPVh8qfu/qCTfhTYamaw7fyhumKa2yGpdSo87vY32rIclj+4fWYQXUMs9EHvg=="],

    "quick-lru": ["quick-lru@7.1.0", "", {}, "sha512-Pzd/4IFnTb8E+I1P5rbLQoqpUHcXKg48qTYKi4EANg+sTPwGFEMOcYGiiZz6xuQcOMZP7MPsrdAPx+16Q8qahg=="],

    "range-parser": ["range-parser@1.2.1", "", {}, "sha512-Hrgsx+orqoygnmhFbKaHE6c296J+HTAQXoxEF6gNupROmmGJRoyzfG3ccAveqCBrwr/2yxQ5BVd/GTl5agOwSg=="],

    "raw-body": ["raw-body@3.0.1", "", { "dependencies": { "bytes": "3.1.2", "http-errors": "2.0.0", "iconv-lite": "0.7.0", "unpipe": "1.0.0" } }, "sha512-9G8cA+tuMS75+6G/TzW8OtLzmBDMo8p1JRxN5AZ+LAp8uxGA8V8GZm4GQ4/N5QNQEnLmg6SS7wyuSmbKepiKqA=="],

    "react": ["react@19.1.1", "", {}, "sha512-w8nqGImo45dmMIfljjMwOGtbmC/mk4CMYhWIicdSflH91J9TyCyczcPFXJzrZ/ZXcgGRFeP6BU0BEJTw6tZdfQ=="],

    "read-yaml-file": ["read-yaml-file@1.1.0", "", { "dependencies": { "graceful-fs": "^4.1.5", "js-yaml": "^3.6.1", "pify": "^4.0.1", "strip-bom": "^3.0.0" } }, "sha512-VIMnQi/Z4HT2Fxuwg5KrY174U1VdUIASQVWXXyqtNRtxSr9IYkn1rsI6Tb6HsrHCmB7gVpNwX6JxPTHcH6IoTA=="],

    "real-require": ["real-require@0.2.0", "", {}, "sha512-57frrGM/OCTLqLOAh0mhVA9VBMHd+9U7Zb2THMGdBUoZVOtGbJzjxsYGDJ3A9AYYCP4hn6y1TVbaOfzWtm5GFg=="],

    "resolve-from": ["resolve-from@5.0.0", "", {}, "sha512-qYg9KP24dD5qka9J47d0aVky0N+b4fTU89LN9iDnjB5waksiC49rvMB0PrUJQGoTmH50XPiqOvAjDfaijGxYZw=="],

    "reusify": ["reusify@1.1.0", "", {}, "sha512-g6QUff04oZpHs0eG5p83rFLhHeV00ug/Yf9nZM6fLeUrPguBTkTQOdpAWWspMh55TZfVQDPaN3NQJfbVRAxdIw=="],

    "router": ["router@2.2.0", "", { "dependencies": { "debug": "^4.4.0", "depd": "^2.0.0", "is-promise": "^4.0.0", "parseurl": "^1.3.3", "path-to-regexp": "^8.0.0" } }, "sha512-nLTrUKm2UyiL7rlhapu/Zl45FwNgkZGaCpZbIHajDYgwlJCOzLSk+cIPAnsEqV955GjILJnKbdQC1nVPz+gAYQ=="],

    "run-applescript": ["run-applescript@7.1.0", "", {}, "sha512-DPe5pVFaAsinSaV6QjQ6gdiedWDcRCbUuiQfQa2wmWV7+xC9bGulGI8+TdRmoFkAPaBXk8CrAbnlY2ISniJ47Q=="],

    "run-parallel": ["run-parallel@1.2.0", "", { "dependencies": { "queue-microtask": "^1.2.2" } }, "sha512-5l4VyZR86LZ/lDxZTR6jqL8AFE2S0IFLMP26AbjsLVADxHdhB/c0GUsH+y39UfCi3dzz8OlQuPmnaJOMoDHQBA=="],

    "safe-buffer": ["safe-buffer@5.2.1", "", {}, "sha512-rp3So07KcdmmKbGvgaNxQSJr7bGVSVk5S9Eq1F+ppbRo70+YeaDxkw5Dd8NPN+GD6bjnYm2VuPuCXmpuYvmCXQ=="],

    "safe-stable-stringify": ["safe-stable-stringify@2.5.0", "", {}, "sha512-b3rppTKm9T+PsVCBEOUR46GWI7fdOs00VKZ1+9c1EWDaDMvjQc6tUwuFyIprgGgTcWoVHSKrU8H31ZHA2e0RHA=="],

    "safer-buffer": ["safer-buffer@2.1.2", "", {}, "sha512-YZo3K82SD7Riyi0E1EQPojLz7kpepnSQI9IyPbHHg1XXXevb5dJI7tpyN2ADxGcQbHG7vcyRHk0cbwqcQriUtg=="],

    "secure-json-parse": ["secure-json-parse@4.0.0", "", {}, "sha512-dxtLJO6sc35jWidmLxo7ij+Eg48PM/kleBsxpC8QJE0qJICe+KawkDQmvCMZUr9u7WKVHgMW6vy3fQ7zMiFZMA=="],

    "semver": ["semver@7.7.2", "", { "bin": { "semver": "bin/semver.js" } }, "sha512-RF0Fw+rO5AMf9MAyaRXI4AV0Ulj5lMHqVxxdSgiVbixSCXoEmmX/jk0CuJw4+3SqroYO9VoUh+HcuJivvtJemA=="],

    "send": ["send@1.2.0", "", { "dependencies": { "debug": "^4.3.5", "encodeurl": "^2.0.0", "escape-html": "^1.0.3", "etag": "^1.8.1", "fresh": "^2.0.0", "http-errors": "^2.0.0", "mime-types": "^3.0.1", "ms": "^2.1.3", "on-finished": "^2.4.1", "range-parser": "^1.2.1", "statuses": "^2.0.1" } }, "sha512-uaW0WwXKpL9blXE2o0bRhoL2EGXIrZxQ2ZQ4mgcfoBxdFmQold+qWsD2jLrfZ0trjKL6vOw0j//eAwcALFjKSw=="],

    "serve-static": ["serve-static@2.2.0", "", { "dependencies": { "encodeurl": "^2.0.0", "escape-html": "^1.0.3", "parseurl": "^1.3.3", "send": "^1.2.0" } }, "sha512-61g9pCh0Vnh7IutZjtLGGpTA355+OPn2TyDv/6ivP2h/AdAVX9azsoxmg2/M6nZeQZNYBEwIcsne1mJd9oQItQ=="],

    "setprototypeof": ["setprototypeof@1.2.0", "", {}, "sha512-E5LDX7Wrp85Kil5bhZv46j8jOeboKq5JMmYM3gVGdGH8xFpPWXUMsNrlODCrkoxMEeNi/XZIwuRvY4XNwYMJpw=="],

    "sharp": ["sharp@0.33.5", "", { "dependencies": { "color": "^4.2.3", "detect-libc": "^2.0.3", "semver": "^7.6.3" }, "optionalDependencies": { "@img/sharp-darwin-arm64": "0.33.5", "@img/sharp-darwin-x64": "0.33.5", "@img/sharp-libvips-darwin-arm64": "1.0.4", "@img/sharp-libvips-darwin-x64": "1.0.4", "@img/sharp-libvips-linux-arm": "1.0.5", "@img/sharp-libvips-linux-arm64": "1.0.4", "@img/sharp-libvips-linux-s390x": "1.0.4", "@img/sharp-libvips-linux-x64": "1.0.4", "@img/sharp-libvips-linuxmusl-arm64": "1.0.4", "@img/sharp-libvips-linuxmusl-x64": "1.0.4", "@img/sharp-linux-arm": "0.33.5", "@img/sharp-linux-arm64": "0.33.5", "@img/sharp-linux-s390x": "0.33.5", "@img/sharp-linux-x64": "0.33.5", "@img/sharp-linuxmusl-arm64": "0.33.5", "@img/sharp-linuxmusl-x64": "0.33.5", "@img/sharp-wasm32": "0.33.5", "@img/sharp-win32-ia32": "0.33.5", "@img/sharp-win32-x64": "0.33.5" } }, "sha512-haPVm1EkS9pgvHrQ/F3Xy+hgcuMV0Wm9vfIBSiwZ05k+xgb0PkBQpGsAA/oWdDobNaZTH5ppvHtzCFbnSEwHVw=="],

    "shebang-command": ["shebang-command@2.0.0", "", { "dependencies": { "shebang-regex": "^3.0.0" } }, "sha512-kHxr2zZpYtdmrN1qDjrrX/Z1rR1kG8Dx+gkpK1G4eXmvXswmcE1hTWBWYUzlraYw1/yZp6YuDY77YtvbN0dmDA=="],

    "shebang-regex": ["shebang-regex@3.0.0", "", {}, "sha512-7++dFhtcx3353uBaq8DDR4NuxBetBzC7ZQOhmTQInHEd6bSrXdiEyzCvG07Z44UYdLShWUyXt5M/yhz8ekcb1A=="],

    "side-channel": ["side-channel@1.1.0", "", { "dependencies": { "es-errors": "^1.3.0", "object-inspect": "^1.13.3", "side-channel-list": "^1.0.0", "side-channel-map": "^1.0.1", "side-channel-weakmap": "^1.0.2" } }, "sha512-ZX99e6tRweoUXqR+VBrslhda51Nh5MTQwou5tnUDgbtyM0dBgmhEDtWGP/xbKn6hqfPRHujUNwz5fy/wbbhnpw=="],

    "side-channel-list": ["side-channel-list@1.0.0", "", { "dependencies": { "es-errors": "^1.3.0", "object-inspect": "^1.13.3" } }, "sha512-FCLHtRD/gnpCiCHEiJLOwdmFP+wzCmDEkc9y7NsYxeF4u7Btsn1ZuwgwJGxImImHicJArLP4R0yX4c2KCrMrTA=="],

    "side-channel-map": ["side-channel-map@1.0.1", "", { "dependencies": { "call-bound": "^1.0.2", "es-errors": "^1.3.0", "get-intrinsic": "^1.2.5", "object-inspect": "^1.13.3" } }, "sha512-VCjCNfgMsby3tTdo02nbjtM/ewra6jPHmpThenkTYh8pG9ucZ/1P8So4u4FGBek/BjpOVsDCMoLA/iuBKIFXRA=="],

    "side-channel-weakmap": ["side-channel-weakmap@1.0.2", "", { "dependencies": { "call-bound": "^1.0.2", "es-errors": "^1.3.0", "get-intrinsic": "^1.2.5", "object-inspect": "^1.13.3", "side-channel-map": "^1.0.1" } }, "sha512-WPS/HvHQTYnHisLo9McqBHOJk2FkHO/tlpvldyrnem4aeQp4hai3gythswg6p01oSoTl58rcpiFAjF2br2Ak2A=="],

    "signal-exit": ["signal-exit@4.1.0", "", {}, "sha512-bzyZ1e88w9O1iNJbKnOlvYTrWPDl46O1bG0D3XInv+9tkPrxrN8jUUTiFlDkkmKWgn1M6CfIA13SuGqOa9Korw=="],

    "simple-swizzle": ["simple-swizzle@0.2.2", "", { "dependencies": { "is-arrayish": "^0.3.1" } }, "sha512-JA//kQgZtbuY83m+xT+tXJkmJncGMTFT+C+g2h2R9uxkYIrE2yy9sgmcLhCnw57/WSD+Eh3J97FPEDFnbXnDUg=="],

    "sisteransi": ["sisteransi@1.0.5", "", {}, "sha512-bLGGlR1QxBcynn2d5YmDX4MGjlZvy2MRBDRNHLJ8VI6l6+9FUiyTFNJ0IveOSP0bcXgVDPRcfGqA0pjaqUpfVg=="],

    "slash": ["slash@3.0.0", "", {}, "sha512-g9Q1haeby36OSStwb4ntCGGGaKsaVSjQ68fBxoQcutl5fS1vuY18H3wSt3jFyFtrkx+Kz0V1G85A4MyAdDMi2Q=="],

    "sonic-boom": ["sonic-boom@4.2.0", "", { "dependencies": { "atomic-sleep": "^1.0.0" } }, "sha512-INb7TM37/mAcsGmc9hyyI6+QR3rR1zVRu36B0NeGXKnOOLiZOfER5SA+N7X7k3yUYRzLWafduTDvJAfDswwEww=="],

    "spawndamnit": ["spawndamnit@3.0.1", "", { "dependencies": { "cross-spawn": "^7.0.5", "signal-exit": "^4.0.1" } }, "sha512-MmnduQUuHCoFckZoWnXsTg7JaiLBJrKFj9UI2MbRPGaJeVpsLcVBu6P/IGZovziM/YBsellCmsprgNA+w0CzVg=="],

    "split-on-first": ["split-on-first@3.0.0", "", {}, "sha512-qxQJTx2ryR0Dw0ITYyekNQWpz6f8dGd7vffGNflQQ3Iqj9NJ6qiZ7ELpZsJ/QBhIVAiDfXdag3+Gp8RvWa62AA=="],

    "split2": ["split2@4.2.0", "", {}, "sha512-UcjcJOWknrNkF6PLX83qcHM6KHgVKNkV62Y8a5uYDVv9ydGQVwAHMKqHdJje1VTWpljG0WYpCDhrCdAOYH4TWg=="],

    "sprintf-js": ["sprintf-js@1.0.3", "", {}, "sha512-D9cPgkvLlV3t3IzL0D0YLvGA9Ahk4PcvVwUbN0dSGr1aP0Nrt4AEnTUbuGvquEC0mA64Gqt1fzirlRs5ibXx8g=="],

    "standardwebhooks": ["standardwebhooks@1.0.0", "", { "dependencies": { "@stablelib/base64": "^1.0.0", "fast-sha256": "^1.3.0" } }, "sha512-BbHGOQK9olHPMvQNHWul6MYlrRTAOKn03rOe4A8O3CLWhNf4YHBqq2HJKKC+sfqpxiBY52pNeesD6jIiLDz8jg=="],

    "statuses": ["statuses@2.0.2", "", {}, "sha512-DvEy55V3DB7uknRo+4iOGT5fP1slR8wQohVdknigZPMpMstaKJQWhwiYBACJE3Ul2pTnATihhBYnRhZQHGBiRw=="],

    "std-env": ["std-env@3.9.0", "", {}, "sha512-UGvjygr6F6tpH7o2qyqR6QYpwraIjKSdtzyBdyytFOHmPZY917kwdwLG0RbOjWOnKmnm3PeHjaoLLMie7kPLQw=="],

    "stoppable": ["stoppable@1.1.0", "", {}, "sha512-KXDYZ9dszj6bzvnEMRYvxgeTHU74QBFL54XKtP3nyMuJ81CFYtABZ3bAzL2EdFUaEwJOBOgENyFj3R7oTzDyyw=="],

    "string-argv": ["string-argv@0.3.2", "", {}, "sha512-aqD2Q0144Z+/RqG52NeHEkZauTAUWJO8c6yTftGJKO3Tja5tUgIfmIl6kExvhtxSDP7fXB6DvzkfMpCd/F3G+Q=="],

    "strip-ansi": ["strip-ansi@6.0.1", "", { "dependencies": { "ansi-regex": "^5.0.1" } }, "sha512-Y38VPSHcqkFrCpFnQ9vuSXmquuv5oXOKpGeT6aGrr3o3Gc9AlVa6JBfUSOCnbxGGZF+/0ooI7KrPuUSztUdU5A=="],

    "strip-bom": ["strip-bom@3.0.0", "", {}, "sha512-vavAMRXOgBVNF6nyEEmL3DBK19iRpDcoIwW+swQ+CbGiu7lju6t+JklA1MHweoWtadgt4ISVUsXLyDq34ddcwA=="],

    "strip-json-comments": ["strip-json-comments@5.0.3", "", {}, "sha512-1tB5mhVo7U+ETBKNf92xT4hrQa3pm0MZ0PQvuDnWgAAGHDsfp4lPSpiS6psrSiet87wyGPh9ft6wmhOMQ0hDiw=="],

    "supports-color": ["supports-color@10.2.2", "", {}, "sha512-SS+jx45GF1QjgEXQx4NJZV9ImqmO2NPz5FNsIHrsDjh2YsHnawpan7SNQ1o8NuhrbHZy9AZhIoCUiCeaW/C80g=="],

    "swr": ["swr@2.3.4", "", { "dependencies": { "dequal": "^2.0.3", "use-sync-external-store": "^1.4.0" }, "peerDependencies": { "react": "^16.11.0 || ^17.0.0 || ^18.0.0 || ^19.0.0" } }, "sha512-bYd2lrhc+VarcpkgWclcUi92wYCpOgMws9Sd1hG1ntAu0NEy+14CbotuFjshBU2kt9rYj9TSmDcybpxpeTU1fg=="],

    "tar": ["tar@6.2.1", "", { "dependencies": { "chownr": "^2.0.0", "fs-minipass": "^2.0.0", "minipass": "^5.0.0", "minizlib": "^2.1.1", "mkdirp": "^1.0.3", "yallist": "^4.0.0" } }, "sha512-DZ4yORTwrbTj/7MZYq2w+/ZFdI6OZ/f9SFHR+71gIVUZhOQPHzVCLpvRnPgyaMpfWxxk/4ONva3GQSyNIKRv6A=="],

    "term-size": ["term-size@2.2.1", "", {}, "sha512-wK0Ri4fOGjv/XPy8SBHZChl8CM7uMc5VML7SqiQ0zG7+J5Vr+RMQDoHa2CNT6KHUnTGIXH34UDMkPzAUyapBZg=="],

    "thread-stream": ["thread-stream@3.1.0", "", { "dependencies": { "real-require": "^0.2.0" } }, "sha512-OqyPZ9u96VohAyMfJykzmivOrY2wfMSf3C5TtFJVgN+Hm6aj+voFhlK+kZEIv2FBh1X6Xp3DlnCOfEQ3B2J86A=="],

    "tinyexec": ["tinyexec@0.3.2", "", {}, "sha512-KQQR9yN7R5+OSwaK0XQoj22pwHoTlgYqmUscPYoknOoWCWfj/5/ABTMRi69FrKU5ffPVh5QcFikpWJI/P1ocHA=="],

    "tinyglobby": ["tinyglobby@0.2.15", "", { "dependencies": { "fdir": "^6.5.0", "picomatch": "^4.0.3" } }, "sha512-j2Zq4NyQYG5XMST4cbs02Ak8iJUdxRM0XI5QyxXuZOzKOINmWurp3smXu3y5wDcJrptwpSjgXHzIQxR0omXljQ=="],

    "to-regex-range": ["to-regex-range@5.0.1", "", { "dependencies": { "is-number": "^7.0.0" } }, "sha512-65P7iz6X5yEr1cwcgvQxbbIw7Uk3gOy5dIdtZ4rDveLqhrdJP+Li/Hx6tyK0NEb+2GCyneCMJiGqrADCSNk8sQ=="],

    "toidentifier": ["toidentifier@1.0.1", "", {}, "sha512-o5sSPKEkg/DIQNmH43V0/uerLrpzVedkUh8tGNvaeXpfpuwjKenlSox/2O/BTlZUtEe+JG7s5YhEz608PlAHRA=="],

    "tslib": ["tslib@2.8.1", "", {}, "sha512-oJFu94HQb+KVduSUQL7wnpmqnfmLsOA/nAh6b6EH0wCEoK0/mPeXU6c3wKDV83MkOuHPRHtSXKKU99IBazS/2w=="],

    "tunnel": ["tunnel@0.0.6", "", {}, "sha512-1h/Lnq9yajKY2PEbBadPXj3VxsDDu844OnaAo52UVmIzIvwwtBPIuNvkjuzBlTWpfJyUbG3ez0KSBibQkj4ojg=="],

    "type-detect": ["type-detect@4.1.0", "", {}, "sha512-Acylog8/luQ8L7il+geoSxhEkazvkslg7PSNKOX59mbB9cOveP5aq9h74Y7YU8yDpJwetzQQrfIwtf4Wp4LKcw=="],

    "type-is": ["type-is@2.0.1", "", { "dependencies": { "content-type": "^1.0.5", "media-typer": "^1.1.0", "mime-types": "^3.0.0" } }, "sha512-OZs6gsjF4vMp32qrCbiVSkrFmXtG/AZhY3t0iAMrMBiAZyV9oALtXO8hsrHbMXF9x6L3grlFuwW2oAz7cav+Gw=="],

    "typescript": ["typescript@5.9.2", "", { "bin": { "tsc": "bin/tsc", "tsserver": "bin/tsserver" } }, "sha512-CWBzXQrc/qOkhidw1OzBTQuYRbfyxDXJMVJ1XNwUHGROVmuaeiEm3OslpZ1RV96d7SKKjZKrSJu3+t/xlw3R9A=="],

    "ufo": ["ufo@1.6.1", "", {}, "sha512-9a4/uxlTWJ4+a5i0ooc1rU7C7YOw3wT+UGqdeNNHWnOF9qcMBgLRS+4IYUqbczewFx4mLEig6gawh7X6mFlEkA=="],

    "undici": ["undici@6.21.3", "", {}, "sha512-gBLkYIlEnSp8pFbT64yFgGE6UIB9tAkhukC23PmMDCe5Nd+cRqKxSjw5y54MK2AZMgZfJWMaNE4nYUHgi1XEOw=="],

    "undici-types": ["undici-types@6.21.0", "", {}, "sha512-iwDZqg0QAGrg9Rav5H4n0M64c3mkR59cJ6wQp+7C4nI0gsmExaedaYLNO44eT4AtBBwjbTiGPMlt2Md0T9H9JQ=="],

    "unenv": ["unenv@2.0.0-rc.21", "", { "dependencies": { "defu": "^6.1.4", "exsolve": "^1.0.7", "ohash": "^2.0.11", "pathe": "^2.0.3", "ufo": "^1.6.1" } }, "sha512-Wj7/AMtE9MRnAXa6Su3Lk0LNCfqDYgfwVjwRFVum9U7wsto1imuHqk4kTm7Jni+5A0Hn7dttL6O/zjvUvoo+8A=="],

    "universal-user-agent": ["universal-user-agent@6.0.1", "", {}, "sha512-yCzhz6FN2wU1NiiQRogkTQszlQSlpWaw8SvVegAc+bDxbzHgh1vX8uIe8OYyMH6DwH+sdTJsgMl36+mSMdRJIQ=="],

    "universalify": ["universalify@0.1.2", "", {}, "sha512-rBJeI5CXAlmy1pV+617WB9J63U6XcazHHF2f2dbJix4XzpUF0RS3Zbj0FGIOCAva5P/d/GBOYaACQ1w+0azUkg=="],

    "unpipe": ["unpipe@1.0.0", "", {}, "sha512-pjy2bYhSsufwWlKwPc+l3cN7+wuJlK6uz0YdJEOlQDbl6jo/YlPi4mb8agUkVC8BF7V8NuzeyPNqRksA3hztKQ=="],

    "uri-js": ["uri-js@4.4.1", "", { "dependencies": { "punycode": "^2.1.0" } }, "sha512-7rKUyy33Q1yc98pQ1DAmLtwX109F7TIfWlW1Ydo8Wl1ii1SeHieeh0HHfPeL2fMXK6z0s8ecKs9frCuLJvndBg=="],

    "url-join": ["url-join@5.0.0", "", {}, "sha512-n2huDr9h9yzd6exQVnH/jU5mr+Pfx08LRXXZhkLLetAMESRj+anQsTAh940iMrIetKAmry9coFuZQ2jY8/p3WA=="],

    "use-sync-external-store": ["use-sync-external-store@1.5.0", "", { "peerDependencies": { "react": "^16.8.0 || ^17.0.0 || ^18.0.0 || ^19.0.0" } }, "sha512-Rb46I4cGGVBmjamjphe8L/UnvJD+uPPtTkNvX5mZgqdbavhI4EbgIWJiIHXJ8bc/i9EQGPRh4DwEURJ552Do0A=="],

    "valibot": ["valibot@1.1.0", "", { "peerDependencies": { "typescript": ">=5" }, "optionalPeers": ["typescript"] }, "sha512-Nk8lX30Qhu+9txPYTwM0cFlWLdPFsFr6LblzqIySfbZph9+BFsAHsNvHOymEviUepeIW6KFHzpX8TKhbptBXXw=="],

    "validate-npm-package-name": ["validate-npm-package-name@5.0.1", "", {}, "sha512-OljLrQ9SQdOUqTaQxqL5dEfZWrXExyyWsozYlAWFawPVNuD83igl7uJD2RTkNMbniIYgt8l81eCJGIdQF7avLQ=="],

    "vary": ["vary@1.1.2", "", {}, "sha512-BNGbWLfd0eUPabhkXUVm0j8uuvREyTh5ovRa/dyow/BqAbZJyC+5fU+IzQOzmAKzYqYRAISoRhdQr3eIZ/PXqg=="],

    "which": ["which@2.0.2", "", { "dependencies": { "isexe": "^2.0.0" }, "bin": { "node-which": "./bin/node-which" } }, "sha512-BLI3Tl1TW3Pvl70l3yq3Y64i+awpwXqsGBYWkkqMtnbXgrMD+yj7rhW0kuEDxzJaYXGjEW5ogapKNMEKNMjibA=="],

    "workerd": ["workerd@1.20250906.0", "", { "optionalDependencies": { "@cloudflare/workerd-darwin-64": "1.20250906.0", "@cloudflare/workerd-darwin-arm64": "1.20250906.0", "@cloudflare/workerd-linux-64": "1.20250906.0", "@cloudflare/workerd-linux-arm64": "1.20250906.0", "@cloudflare/workerd-windows-64": "1.20250906.0" }, "bin": { "workerd": "bin/workerd" } }, "sha512-ryVyEaqXPPsr/AxccRmYZZmDAkfQVjhfRqrNTlEeN8aftBk6Ca1u7/VqmfOayjCXrA+O547TauebU+J3IpvFXw=="],

    "wrangler": ["wrangler@4.36.0", "", { "dependencies": { "@cloudflare/kv-asset-handler": "0.4.0", "@cloudflare/unenv-preset": "2.7.3", "blake3-wasm": "2.1.5", "esbuild": "0.25.4", "miniflare": "4.20250906.1", "path-to-regexp": "6.3.0", "unenv": "2.0.0-rc.21", "workerd": "1.20250906.0" }, "optionalDependencies": { "fsevents": "~2.3.2" }, "peerDependencies": { "@cloudflare/workers-types": "^4.20250906.0" }, "optionalPeers": ["@cloudflare/workers-types"], "bin": { "wrangler": "bin/wrangler.js", "wrangler2": "bin/wrangler.js" } }, "sha512-J1sZh7ePy7BtzvIyt9ufiL6aQOW6OE0VEi9YJiyXOuaXDKrR7V5HJBTsraNdFDqXgi30mYGGBVs0mgZHGRhTBA=="],

    "wrappy": ["wrappy@1.0.2", "", {}, "sha512-l4Sp/DRseor9wL6EvV2+TuQn63dMkPjZ/sp9XkghTEbV9KlPS1xUsZ3u7/IQO4wxtcFB4bgpQPRcR3QCvezPcQ=="],

    "ws": ["ws@8.18.0", "", { "peerDependencies": { "bufferutil": "^4.0.1", "utf-8-validate": ">=5.0.2" }, "optionalPeers": ["bufferutil", "utf-8-validate"] }, "sha512-8VbfWfHLbbwu3+N6OKsOMpBdT4kXPDDB9cJk2bJ6mh9ucxdlnNvH1e+roYkKmN9Nxw2yjz7VzeO9oOz2zJ04Pw=="],

    "wsl-utils": ["wsl-utils@0.1.0", "", { "dependencies": { "is-wsl": "^3.1.0" } }, "sha512-h3Fbisa2nKGPxCpm89Hk33lBLsnaGBvctQopaBSOW/uIs6FTe1ATyAnKFJrzVs9vpGdsTe73WF3V4lIsk4Gacw=="],

    "yallist": ["yallist@4.0.0", "", {}, "sha512-3wdGidZyq5PB084XLES5TpOSRA3wjXAlIWMhum2kRcv/41Sn2emQ0dycQW4uZXLejwKvg6EsvbdlVL+FYEct7A=="],

    "youch": ["youch@4.1.0-beta.10", "", { "dependencies": { "@poppinss/colors": "^4.1.5", "@poppinss/dumper": "^0.6.4", "@speed-highlight/core": "^1.2.7", "cookie": "^1.0.2", "youch-core": "^0.3.3" } }, "sha512-rLfVLB4FgQneDr0dv1oddCVZmKjcJ6yX6mS4pU82Mq/Dt9a3cLZQ62pDBL4AUO+uVrCvtWz3ZFUL2HFAFJ/BXQ=="],

    "youch-core": ["youch-core@0.3.3", "", { "dependencies": { "@poppinss/exception": "^1.2.2", "error-stack-parser-es": "^1.0.5" } }, "sha512-ho7XuGjLaJ2hWHoK8yFnsUGy2Y5uDpqSTq1FkHLK4/oqKtyUU1AFbOOxY4IpC9f0fTLjwYbslUz0Po5BpD1wrA=="],

    "zod": ["zod@4.1.8", "", {}, "sha512-5R1P+WwQqmmMIEACyzSvo4JXHY5WiAFHRMg+zBZKgKS+Q1viRa0C1hmUKtHltoIFKtIdki3pRxkmpP74jnNYHQ=="],

    "zod-package-json": ["zod-package-json@1.2.0", "", { "dependencies": { "zod": "^3.25.64" } }, "sha512-tamtgPM3MkP+obfO2dLr/G+nYoYkpJKmuHdYEy6IXRKfLybruoJ5NUj0lM0LxwOpC9PpoGLbll1ecoeyj43Wsg=="],

    "zod-to-json-schema": ["zod-to-json-schema@3.24.6", "", { "peerDependencies": { "zod": "^3.24.1" } }, "sha512-h/z3PKvcTcTetyjl1fkj79MHNEjm+HpD6NXheWjzOekY7kV+lwDYnHw+ivHkijnCSMz1yJaWBD9vu/Fcmk+vEg=="],

    "@actions/http-client/undici": ["undici@5.29.0", "", { "dependencies": { "@fastify/busboy": "^2.0.0" } }, "sha512-raqeBD6NQK4SkWhQzeYKd1KmIG6dllBOTt55Rmkt4HtI9mwdWtJljnrXjAFUBLTSN67HWrOIZ3EPF4kjUw80Bg=="],

    "@clack/prompts/is-unicode-supported": ["is-unicode-supported@2.1.0", "", { "bundled": true }, "sha512-mE00Gnza5EEB3Ds0HfMyllZzbBrmLOX3vfWoj9A9PEnTfratQ/BcaJOuMhnkhjXvb2+FkY3VuHqtAGpTPmglFQ=="],

    "@manypkg/find-root/@types/node": ["@types/node@12.20.55", "", {}, "sha512-J8xLz7q2OFulZ2cyGTLE1TbbZcjpno7FaN6zdJNrgAdrJ+DZzh/uFR6YrTb4C+nXakvud8Q4+rbhoIWlYQbUFQ=="],

    "@manypkg/find-root/fs-extra": ["fs-extra@8.1.0", "", { "dependencies": { "graceful-fs": "^4.2.0", "jsonfile": "^4.0.0", "universalify": "^0.1.0" } }, "sha512-yhlQgA6mnOJUKOsRUFsgJdQCvkKhcz8tlZG5HBQfReYZy46OwLcY+Zia0mtdHsOo9y/hP+CxMN0TU9QxoOtG4g=="],

    "@manypkg/get-packages/@changesets/types": ["@changesets/types@4.1.0", "", {}, "sha512-LDQvVDv5Kb50ny2s25Fhm3d9QSZimsoUGBsUioj6MC3qbMUCuC8GPIvk/M6IvXx3lYhAs0lwWUQLb+VIEUCECw=="],

    "@manypkg/get-packages/fs-extra": ["fs-extra@8.1.0", "", { "dependencies": { "graceful-fs": "^4.2.0", "jsonfile": "^4.0.0", "universalify": "^0.1.0" } }, "sha512-yhlQgA6mnOJUKOsRUFsgJdQCvkKhcz8tlZG5HBQfReYZy46OwLcY+Zia0mtdHsOo9y/hP+CxMN0TU9QxoOtG4g=="],

    "@modelcontextprotocol/sdk/zod": ["zod@3.25.76", "", {}, "sha512-gzUt/qt81nXsFGKIFcC3YnfEAx5NkunCfnDlvuBSSFS02bcXu4Lmea0AFIUwbLWxWPx3d9p8S5QoaujKcNQxcQ=="],

    "@octokit/auth-action/@octokit/types": ["@octokit/types@13.10.0", "", { "dependencies": { "@octokit/openapi-types": "^24.2.0" } }, "sha512-ifLaO34EbbPj0Xgro4G5lP5asESjwHracYJvVaPIyXMuiuXLlhic3S47cBdTb+jfODkTE5YtGCLt3Ay3+J97sA=="],

    "@octokit/core/@octokit/types": ["@octokit/types@13.10.0", "", { "dependencies": { "@octokit/openapi-types": "^24.2.0" } }, "sha512-ifLaO34EbbPj0Xgro4G5lP5asESjwHracYJvVaPIyXMuiuXLlhic3S47cBdTb+jfODkTE5YtGCLt3Ay3+J97sA=="],

    "@octokit/endpoint/@octokit/types": ["@octokit/types@13.10.0", "", { "dependencies": { "@octokit/openapi-types": "^24.2.0" } }, "sha512-ifLaO34EbbPj0Xgro4G5lP5asESjwHracYJvVaPIyXMuiuXLlhic3S47cBdTb+jfODkTE5YtGCLt3Ay3+J97sA=="],

    "@octokit/graphql/@octokit/types": ["@octokit/types@13.10.0", "", { "dependencies": { "@octokit/openapi-types": "^24.2.0" } }, "sha512-ifLaO34EbbPj0Xgro4G5lP5asESjwHracYJvVaPIyXMuiuXLlhic3S47cBdTb+jfODkTE5YtGCLt3Ay3+J97sA=="],

    "@octokit/request/@octokit/types": ["@octokit/types@13.10.0", "", { "dependencies": { "@octokit/openapi-types": "^24.2.0" } }, "sha512-ifLaO34EbbPj0Xgro4G5lP5asESjwHracYJvVaPIyXMuiuXLlhic3S47cBdTb+jfODkTE5YtGCLt3Ay3+J97sA=="],

    "@octokit/request-error/@octokit/types": ["@octokit/types@13.10.0", "", { "dependencies": { "@octokit/openapi-types": "^24.2.0" } }, "sha512-ifLaO34EbbPj0Xgro4G5lP5asESjwHracYJvVaPIyXMuiuXLlhic3S47cBdTb+jfODkTE5YtGCLt3Ay3+J97sA=="],

    "express/cookie": ["cookie@0.7.2", "", {}, "sha512-yki5XnKuf750l50uGTllt6kKILY4nQ1eNIQatoXEByZ5dWgnKqbnqmTrBE5B4N7lrMJKQ2ytWMiTO2o0v6Ew/w=="],

    "fs-minipass/minipass": ["minipass@3.3.6", "", { "dependencies": { "yallist": "^4.0.0" } }, "sha512-DxiNidxSEK+tHG6zOIklvNOwm3hvCrbUrdtzY74U6HKTJxvIDfOUL5W5P2Ghd3DTkhhKPYGqeNUIh5qcM4YBfw=="],

    "http-errors/statuses": ["statuses@2.0.1", "", {}, "sha512-RwNA9Z/7PrK06rYLIzFMlaF+l73iwpzsqRIFgbMLbTcLD6cOao82TaWefPXQvB2fOC4AjuYSEndS7N/mTCbkdQ=="],

    "micromatch/picomatch": ["picomatch@2.3.1", "", {}, "sha512-JU3teHTNjmE2VCGFzuY8EXzCDVwEqB2a8fsIvwaStHhAWJEeVd1o1QD80CU6+ZdEXXSLbSsuLwJjkCBWqRQUVA=="],

    "miniflare/undici": ["undici@7.14.0", "", {}, "sha512-Vqs8HTzjpQXZeXdpsfChQTlafcMQaaIwnGwLam1wudSSjlJeQ3bw1j+TLPePgrCnCpUXx7Ba5Pdpf5OBih62NQ=="],

    "miniflare/zod": ["zod@3.22.3", "", {}, "sha512-EjIevzuJRiRPbVH4mGc8nApb/lVLKVpmUhAaR5R5doKGfAnGJ6Gr3CViAVjP+4FWSxCsybeWQdcgCtbX+7oZug=="],

    "minizlib/minipass": ["minipass@3.3.6", "", { "dependencies": { "yallist": "^4.0.0" } }, "sha512-DxiNidxSEK+tHG6zOIklvNOwm3hvCrbUrdtzY74U6HKTJxvIDfOUL5W5P2Ghd3DTkhhKPYGqeNUIh5qcM4YBfw=="],

    "mlly/acorn": ["acorn@8.15.0", "", { "bin": { "acorn": "bin/acorn" } }, "sha512-NZyJarBfL7nWwIq+FDL6Zp/yHEhePMNnnJ0y3qfieCrmNvYct8uvtiV41UvlSe6apAfk0fY1FbWx+NwfmpvtTg=="],

    "query-registry/zod": ["zod@3.25.76", "", {}, "sha512-gzUt/qt81nXsFGKIFcC3YnfEAx5NkunCfnDlvuBSSFS02bcXu4Lmea0AFIUwbLWxWPx3d9p8S5QoaujKcNQxcQ=="],

    "raw-body/iconv-lite": ["iconv-lite@0.7.0", "", { "dependencies": { "safer-buffer": ">= 2.1.2 < 3.0.0" } }, "sha512-cf6L2Ds3h57VVmkZe+Pn+5APsT7FpqJtEhhieDCvrE2MK5Qk9MyffgQyuxQTm6BChfeZNtcOLHp9IcWRVcIcBQ=="],

    "router/path-to-regexp": ["path-to-regexp@8.3.0", "", {}, "sha512-7jdwVIRtsP8MYpdXSwOS0YdD0Du+qOoF/AEPIt88PcCFrZCzx41oxku1jD88hZBwbNUIEfpqvuhjFaMAqMTWnA=="],

    "zod-package-json/zod": ["zod@3.25.76", "", {}, "sha512-gzUt/qt81nXsFGKIFcC3YnfEAx5NkunCfnDlvuBSSFS02bcXu4Lmea0AFIUwbLWxWPx3d9p8S5QoaujKcNQxcQ=="],

    "zod-to-json-schema/zod": ["zod@3.25.76", "", {}, "sha512-gzUt/qt81nXsFGKIFcC3YnfEAx5NkunCfnDlvuBSSFS02bcXu4Lmea0AFIUwbLWxWPx3d9p8S5QoaujKcNQxcQ=="],

    "@octokit/auth-action/@octokit/types/@octokit/openapi-types": ["@octokit/openapi-types@24.2.0", "", {}, "sha512-9sIH3nSUttelJSXUrmGzl7QUBFul0/mB8HRYl3fOlgHbIWG+WnYDXU3v/2zMtAvuzZ/ed00Ei6on975FhBfzrg=="],

    "@octokit/core/@octokit/types/@octokit/openapi-types": ["@octokit/openapi-types@24.2.0", "", {}, "sha512-9sIH3nSUttelJSXUrmGzl7QUBFul0/mB8HRYl3fOlgHbIWG+WnYDXU3v/2zMtAvuzZ/ed00Ei6on975FhBfzrg=="],

    "@octokit/endpoint/@octokit/types/@octokit/openapi-types": ["@octokit/openapi-types@24.2.0", "", {}, "sha512-9sIH3nSUttelJSXUrmGzl7QUBFul0/mB8HRYl3fOlgHbIWG+WnYDXU3v/2zMtAvuzZ/ed00Ei6on975FhBfzrg=="],

    "@octokit/graphql/@octokit/types/@octokit/openapi-types": ["@octokit/openapi-types@24.2.0", "", {}, "sha512-9sIH3nSUttelJSXUrmGzl7QUBFul0/mB8HRYl3fOlgHbIWG+WnYDXU3v/2zMtAvuzZ/ed00Ei6on975FhBfzrg=="],

    "@octokit/request-error/@octokit/types/@octokit/openapi-types": ["@octokit/openapi-types@24.2.0", "", {}, "sha512-9sIH3nSUttelJSXUrmGzl7QUBFul0/mB8HRYl3fOlgHbIWG+WnYDXU3v/2zMtAvuzZ/ed00Ei6on975FhBfzrg=="],

    "@octokit/request/@octokit/types/@octokit/openapi-types": ["@octokit/openapi-types@24.2.0", "", {}, "sha512-9sIH3nSUttelJSXUrmGzl7QUBFul0/mB8HRYl3fOlgHbIWG+WnYDXU3v/2zMtAvuzZ/ed00Ei6on975FhBfzrg=="],
  }
}<|MERGE_RESOLUTION|>--- conflicted
+++ resolved
@@ -92,11 +92,7 @@
     },
     "packages/core": {
       "name": "mcp-lite",
-<<<<<<< HEAD
-      "version": "0.2.3",
-=======
       "version": "0.3.0",
->>>>>>> ecac258a
       "dependencies": {
         "@standard-schema/spec": "^1.0.0",
       },
@@ -532,7 +528,7 @@
 
     "ee-first": ["ee-first@1.1.1", "", {}, "sha512-WMwm9LhRUo+WUaRN+vRuETqG89IgZphVSNkdFgeb6sS/E4OrDIN7t48CAewSHXc6C8lefD8KKfr5vY61brQlow=="],
 
-    "effect": ["effect@3.17.14", "", { "dependencies": { "@standard-schema/spec": "^1.0.0", "fast-check": "^3.23.1" } }, "sha512-VpIZz72+cg3357vLkNHN8CG+Uq2X0QHNv3qkyGInvG3lG5K7Ala1JliGIAdgNvwzaN37J27FuzVD8m0kEiv2Ig=="],
+    "effect": ["effect@3.18.0", "", { "dependencies": { "@standard-schema/spec": "^1.0.0", "fast-check": "^3.23.1" } }, "sha512-Hr0hVrnibYbheOUnbTwaV88NyyMTW7CrLCiOSJxMWns73pEiT29HJcsEx7pgs9E8rUa6z20775byVzXw0omPjw=="],
 
     "encodeurl": ["encodeurl@2.0.0", "", {}, "sha512-Q0n9HRi4m6JuGIV1eFlmvJB7ZEVxu93IrMyiMsGC0lrMJMWzRgx6WGquyfQgZVb31vhGgXnfmPNNXmxnOkRBrg=="],
 
