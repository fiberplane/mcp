--- conflicted
+++ resolved
@@ -310,11 +310,8 @@
           request,
           jsonRpcRequest: jsonRpcMessage,
           sessionId,
-<<<<<<< HEAD
-=======
           isNotification,
           authInfo: options?.authInfo,
->>>>>>> b5249cab
         });
       }
 
@@ -478,10 +475,6 @@
     request: Request;
     jsonRpcRequest: unknown;
     sessionId: string | null;
-<<<<<<< HEAD
-  }): Promise<Response> {
-    const { request, jsonRpcRequest, sessionId } = args;
-=======
     isNotification: boolean;
     authInfo?: AuthInfo;
   }): Promise<Response> {
@@ -496,7 +489,6 @@
         },
       );
     }
->>>>>>> b5249cab
 
     const requestId = (jsonRpcRequest as JsonRpcReq).id;
     if (requestId === null || requestId === undefined) {
